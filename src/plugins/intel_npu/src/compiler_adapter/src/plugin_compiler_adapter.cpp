--- conflicted
+++ resolved
@@ -106,7 +106,6 @@
                                          config);
 }
 
-<<<<<<< HEAD
 std::vector<std::shared_ptr<IGraph>> PluginCompilerAdapter::compileWS(const std::shared_ptr<ov::Model>& model,
                                                                       const Config& config) const {
     OV_ITT_TASK_CHAIN(COMPILE_BLOB, itt::domains::NPUPlugin, "PluginCompilerAdapter", "compileWS");
@@ -189,14 +188,18 @@
               << std::chrono::duration_cast<std::chrono::milliseconds>(compileNetEnd - compileNetBegin).count() << " ms"
               << std::endl;
 
+    auto initContainer = std::make_unique<BlobContainerVector>(std::move(initNetworkDescription->compiledNetwork));
+    auto mainContainer = std::make_unique<BlobContainerVector>(std::move(mainNetworkDescription->compiledNetwork));
     ze_graph_handle_t initGraphHandle = nullptr;
     ze_graph_handle_t mainGraphHandle = nullptr;
 
     if (_zeGraphExt) {
         // Depending on the config, we may get an error when trying to get the graph handle from the compiled network
         try {
-            initGraphHandle = _zeGraphExt->getGraphHandle(initNetworkDescription->compiledNetwork);
-            mainGraphHandle = _zeGraphExt->getGraphHandle(mainNetworkDescription->compiledNetwork);
+            initGraphHandle = _zeGraphExt->getGraphHandle(*reinterpret_cast<const uint8_t*>(initContainer->get_ptr()),
+                                                          initContainer->size());
+            mainGraphHandle = _zeGraphExt->getGraphHandle(*reinterpret_cast<const uint8_t*>(mainContainer->get_ptr()),
+                                                          mainContainer->size());
         } catch (...) {
             _logger.info("Failed to obtain the level zero graph handle. Inference requests for this model are not "
                          "allowed. Only exports are available");
@@ -208,24 +211,21 @@
                                                          _zeroInitStruct,
                                                          initGraphHandle,
                                                          std::move(initNetworkDescription->metadata),
-                                                         std::move(initNetworkDescription->compiledNetwork),
+                                                         std::move(initContainer),
                                                          config);
     auto mainPluginGraph = std::make_shared<PluginGraph>(_zeGraphExt,
                                                          _compiler,
                                                          _zeroInitStruct,
                                                          mainGraphHandle,
                                                          std::move(mainNetworkDescription->metadata),
-                                                         std::move(mainNetworkDescription->compiledNetwork),
+                                                         std::move(mainContainer),
                                                          config);
 
     return {initPluginGraph, mainPluginGraph};
 }
 
-std::shared_ptr<IGraph> PluginCompilerAdapter::parse(std::vector<uint8_t> network, const Config& config) const {
-=======
 std::shared_ptr<IGraph> PluginCompilerAdapter::parse(std::unique_ptr<BlobContainer> blobPtr,
                                                      const Config& config) const {
->>>>>>> 5aefcd9e
     OV_ITT_TASK_CHAIN(PARSE_BLOB, itt::domains::NPUPlugin, "PluginCompilerAdapter", "parse");
 
     _logger.debug("parse start");
