// Copyright (C) 2018-2024 Intel Corporation
// SPDX-License-Identifier: Apache-2.0
//

#include "zero_pipeline.hpp"

#include <ze_api.h>
#include <ze_graph_ext.h>

#include "intel_npu/common/itt.hpp"
#include "intel_npu/config/runtime.hpp"
#include "intel_npu/prefix.hpp"
#include "intel_npu/utils/logger/logger.hpp"
#include "intel_npu/utils/zero/zero_api.hpp"
#include "intel_npu/utils/zero/zero_types.hpp"

namespace intel_npu {

Pipeline::Pipeline(const Config& config,
                   const std::shared_ptr<ZeroInitStructsHolder>& initStructs,
                   const std::shared_ptr<IGraph>& graph,
                   zeroProfiling::ProfilingPool& profiling_pool,
                   zeroProfiling::ProfilingQuery& profiling_query,
                   const std::shared_ptr<zeroProfiling::NpuInferProfiling>& npu_profiling,
                   const std::vector<std::vector<std::optional<TensorData>>>& inputTensorsData,
                   const std::vector<std::optional<TensorData>>& outputTensorsData,
                   uint32_t group_ordinal)
    : _graph(graph),
      _config(config),
      _id(_graph->get_unique_id()),
      _number_of_command_lists(_graph->get_batch_size().has_value() ? *_graph->get_batch_size() : 1),
      _event_pool{
          std::make_shared<EventPool>(initStructs->getDevice(),
                                      initStructs->getContext(),
                                      _number_of_command_lists ? static_cast<uint32_t>(_number_of_command_lists) : 1)},
      _npu_profiling(npu_profiling),
      _logger("Pipeline", _config.get<LOG_LEVEL>()) {
    OV_ITT_SCOPED_TASK(itt::domains::LevelZeroBackend, "Zero_infer_request::Pipeline::Pipeline");
    _logger.debug("Pipeline - initialize started");

    if (profiling_pool.create()) {
        profiling_query.create(profiling_pool._handle);
    }

    _command_lists.reserve(_number_of_command_lists);
    _events.reserve(_number_of_command_lists);
    _fences.reserve(_number_of_command_lists);
    _logger.debug("Pipeline - emplace_back _event_pool and _command_queue");
    for (size_t i = 0; i < _number_of_command_lists; i++) {
        _command_lists.emplace_back(
            std::make_unique<CommandList>(initStructs,
                                          group_ordinal,
                                          initStructs->getMutableCommandListVersion() ? true : false));
        _events.emplace_back(std::make_shared<Event>(_event_pool, static_cast<uint32_t>(i)));
        _fences.emplace_back(std::make_unique<Fence>(*_graph->get_command_queue()));
    }

    for (size_t i = 0; i < _number_of_command_lists; i++) {
        size_t ioIndex = 0;
        for (const auto& desc : graph->get_input_descriptors()) {
            if (inputTensorsData.at(ioIndex).size() > 1) {
                graph->set_argument_value(desc.idx, inputTensorsData.at(ioIndex).at(i)->mem);

                ++ioIndex;
                continue;
            }

            graph->set_argument_value(desc.idx,
<<<<<<< HEAD
                                      static_cast<const unsigned char*>(inputTensorsData.at(ioIndex).at(0)->mem) +
                                          (i * inputTensorsData.at(ioIndex).at(0)->size) / numberOfCommandLists);
=======
                                      static_cast<unsigned char*>(inputTensorsData.at(ioIndex).at(0)->mem) +
                                          (i * inputTensorsData.at(ioIndex).at(0)->size) / _number_of_command_lists);
>>>>>>> 99d7cd4b

            ++ioIndex;
        }

        ioIndex = 0;
        for (const auto& desc : graph->get_output_descriptors()) {
            graph->set_argument_value(desc.idx,
<<<<<<< HEAD
                                      static_cast<const unsigned char*>(outputTensorsData.at(ioIndex)->mem) +
                                          (i * outputTensorsData.at(ioIndex)->size) / numberOfCommandLists);
=======
                                      static_cast<unsigned char*>(outputTensorsData.at(ioIndex)->mem) +
                                          (i * outputTensorsData.at(ioIndex)->size) / _number_of_command_lists);
>>>>>>> 99d7cd4b
            ++ioIndex;
        }

        if (_config.get<RUN_INFERENCES_SEQUENTIALLY>()) {
            if (_graph->get_last_submitted_event(i)) {
                _graph->get_last_submitted_event(i)->AppendWaitOnEvent(*_command_lists.at(i));
            }
        }

        /// append timestamp command if feature was activated
        if (_npu_profiling != nullptr) {
            _command_lists.at(i)->appendBarrier();
            _command_lists.at(i)->appendNpuTimestamp(reinterpret_cast<uint64_t*>(_npu_profiling->npu_ts_infer_start));
        }

        _command_lists.at(i)->appendGraphExecute(static_cast<ze_graph_handle_t>(graph->get_handle()),
                                                 profiling_query.getHandle());

        /// append timestamp command if feature was activated
        if (_npu_profiling != nullptr) {
            _command_lists.at(i)->appendBarrier();
            _command_lists.at(i)->appendNpuTimestamp(reinterpret_cast<uint64_t*>(_npu_profiling->npu_ts_infer_end));
        }

        if (_config.get<RUN_INFERENCES_SEQUENTIALLY>()) {
            if (_graph->get_last_submitted_event(i)) {
                _graph->get_last_submitted_event(i)->AppendEventReset(*_command_lists.at(i));
            }

            _events.at(i)->AppendSignalEvent(*_command_lists.at(i));
            _graph->set_last_submitted_event(_events.at(i), i);
        }

        // appendBarrier used in L0 as well
        if (!sync_output_with_fences_) {
            _command_lists.at(i)->appendBarrier();
            _events.at(i)->AppendSignalEvent(*_command_lists.at(i));
        }
        _command_lists.at(i)->close();
    }
    _logger.debug("Pipeline - initialize completed");
}

void Pipeline::push() {
    _logger.debug("Pipeline - push() started");

    if (_config.get<RUN_INFERENCES_SEQUENTIALLY>()) {
        if (_id) {
            auto previousIndex = _graph->get_last_submitted_id();

            if (_id != ++previousIndex) {
                OPENVINO_THROW("Inferences should be called in the same order they were called the first time!");
            }
        }

        _graph->set_last_submitted_id(_id);
    }

    for (size_t i = 0; i < _command_lists.size(); ++i) {
        OV_ITT_TASK_CHAIN(ZERO_PIPELINE_IP_PUSH, itt::domains::LevelZeroBackend, "Pipeline", "push");
        if (sync_output_with_fences_) {
            _graph->get_command_queue()->executeCommandList(*_command_lists.at(i), *_fences.at(i));
        } else {
            _graph->get_command_queue()->executeCommandList(*_command_lists.at(i));
        }
    }

    _logger.debug("Pipeline - push() completed");
};

void Pipeline::pull() {
    _logger.debug("Pipeline - pull() started");
    OV_ITT_TASK_CHAIN(ZERO_PIPELINE_IP_PULL, itt::domains::LevelZeroBackend, "Pipeline", "pull");

    for (size_t i = 0; i < _command_lists.size(); ++i) {
        if (sync_output_with_fences_) {
            _fences.at(i)->hostSynchronize();
        } else {
            _events.at(i)->hostSynchronize();
        }
        /// sample npu timestamps if feature was activated
        if (_npu_profiling != nullptr) {
            _npu_profiling->sampleNpuTimestamps();
        }
    }

    _logger.debug("Pipeline - pull() completed");
};

void Pipeline::reset() const {
    _logger.debug("Pipeline - rest() started");

    for (size_t i = 0; i < _command_lists.size(); ++i) {
        if (sync_output_with_fences_) {
            _fences.at(i)->reset();
        } else {
            _events.at(i)->reset();
        }
    }

    _logger.debug("Pipeline - rest() completed");
};

void Pipeline::updateCommandList(const TensorData& tensorsData, uint32_t index) {
    OV_ITT_TASK_CHAIN(ZERO_EXECUTOR_IP_UMCL, itt::domains::LevelZeroBackend, "Pipeline", "updateCommandList");
    _logger.debug("Pipeline - updateCommandList");

    const size_t _number_of_command_lists = _command_lists.size();

    for (size_t i = 0; i < _number_of_command_lists; i++) {
        _command_lists.at(i)->updateMutableCommandList(
            index,
<<<<<<< HEAD
            static_cast<const unsigned char*>(tensorsData.mem) + (i * tensorsData.size) / numberOfCommandLists);
=======
            static_cast<unsigned char*>(tensorsData.mem) + (i * tensorsData.size) / _number_of_command_lists);
>>>>>>> 99d7cd4b
        _command_lists.at(i)->close();
    }
};

void Pipeline::updateCommandList(const TensorData& tensorsData, uint32_t index, size_t commandListIndex) {
    OV_ITT_TASK_CHAIN(ZERO_EXECUTOR_IP_UMCL, itt::domains::LevelZeroBackend, "Pipeline", "updateCommandList");
    _logger.debug("Pipeline - updateCommandList");

    const size_t _number_of_command_lists = _command_lists.size();

    OPENVINO_ASSERT(commandListIndex < _number_of_command_lists,
                    "Command list index is higgher than the number of Command lists ",
                    commandListIndex);

    _command_lists.at(commandListIndex)->updateMutableCommandList(index, tensorsData.mem);
    _command_lists.at(commandListIndex)->close();
};

}  // namespace intel_npu<|MERGE_RESOLUTION|>--- conflicted
+++ resolved
@@ -66,13 +66,8 @@
             }
 
             graph->set_argument_value(desc.idx,
-<<<<<<< HEAD
                                       static_cast<const unsigned char*>(inputTensorsData.at(ioIndex).at(0)->mem) +
-                                          (i * inputTensorsData.at(ioIndex).at(0)->size) / numberOfCommandLists);
-=======
-                                      static_cast<unsigned char*>(inputTensorsData.at(ioIndex).at(0)->mem) +
                                           (i * inputTensorsData.at(ioIndex).at(0)->size) / _number_of_command_lists);
->>>>>>> 99d7cd4b
 
             ++ioIndex;
         }
@@ -80,13 +75,8 @@
         ioIndex = 0;
         for (const auto& desc : graph->get_output_descriptors()) {
             graph->set_argument_value(desc.idx,
-<<<<<<< HEAD
                                       static_cast<const unsigned char*>(outputTensorsData.at(ioIndex)->mem) +
-                                          (i * outputTensorsData.at(ioIndex)->size) / numberOfCommandLists);
-=======
-                                      static_cast<unsigned char*>(outputTensorsData.at(ioIndex)->mem) +
                                           (i * outputTensorsData.at(ioIndex)->size) / _number_of_command_lists);
->>>>>>> 99d7cd4b
             ++ioIndex;
         }
 
@@ -199,11 +189,7 @@
     for (size_t i = 0; i < _number_of_command_lists; i++) {
         _command_lists.at(i)->updateMutableCommandList(
             index,
-<<<<<<< HEAD
-            static_cast<const unsigned char*>(tensorsData.mem) + (i * tensorsData.size) / numberOfCommandLists);
-=======
-            static_cast<unsigned char*>(tensorsData.mem) + (i * tensorsData.size) / _number_of_command_lists);
->>>>>>> 99d7cd4b
+            static_cast<const unsigned char*>(tensorsData.mem) + (i * tensorsData.size) / _number_of_command_lists);
         _command_lists.at(i)->close();
     }
 };
