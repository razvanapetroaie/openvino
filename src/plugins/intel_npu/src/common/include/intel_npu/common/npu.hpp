--- conflicted
+++ resolved
@@ -57,23 +57,6 @@
 
 //------------------------------------------------------------------------------
 
-<<<<<<< HEAD
-class ICompilerAdapter {
-public:
-    virtual std::shared_ptr<IGraph> compile(const std::shared_ptr<const ov::Model>& model,
-                                            const Config& config) const = 0;
-    virtual std::vector<std::shared_ptr<IGraph>> compileWS(const std::shared_ptr<ov::Model>& model,
-                                                           const Config& config) const = 0;
-    virtual std::shared_ptr<IGraph> parse(std::vector<uint8_t> network, const Config& config) const = 0;
-    virtual ov::SupportedOpsMap query(const std::shared_ptr<const ov::Model>& model, const Config& config) const = 0;
-
-    virtual ~ICompilerAdapter() = default;
-};
-
-=======
->>>>>>> b982e195
-//------------------------------------------------------------------------------
-
 class IDevice : public std::enable_shared_from_this<IDevice> {
 public:
     using Uuid = ov::device::UUID;
