// Copyright (C) 2018-2024 Intel Corporation
// SPDX-License-Identifier: Apache-2.0
//

#pragma once

#include <cstdint>

#include "intel_npu/common/icompiled_model.hpp"
#include "intel_npu/common/igraph.hpp"
#include "intel_npu/common/sync_infer_request.hpp"
#include "intel_npu/config/config.hpp"
#include "openvino/runtime/intel_npu/remote_properties.hpp"
#include "openvino/runtime/iremote_context.hpp"
#include "openvino/runtime/properties.hpp"

namespace intel_npu {

//------------------------------------------------------------------------------
class IDevice;

class IEngineBackend : public std::enable_shared_from_this<IEngineBackend> {
public:
    /** @brief Get device, which can be used for inference. Backend responsible for selection. */
    virtual const std::shared_ptr<IDevice> getDevice() const;
    /** @brief Search for a specific device by name */
    virtual const std::shared_ptr<IDevice> getDevice(const std::string& specificDeviceName) const;
    /** @brief Get device, which is configured/suitable for provided params */
    virtual const std::shared_ptr<IDevice> getDevice(const ov::AnyMap& paramMap) const;
    /** @brief Provide a list of names of all devices, with which user can work directly */
    virtual const std::vector<std::string> getDeviceNames() const;
    /** @brief Provide driver version */
    virtual uint32_t getDriverVersion() const;
    /** @brief Provide driver extension version */
    virtual uint32_t getGraphExtVersion() const;
    /** @brief Get name of backend */
    virtual const std::string getName() const = 0;
    /** @brief Backend has support for concurrency batching */
    virtual bool isBatchingSupported() const = 0;
    /** @brief Backend has support for workload type */
    virtual bool isCommandQueueExtSupported() const = 0;
    /** @brief Backend has support for LUID info */
    virtual bool isLUIDExtSupported() const = 0;
    /** @brief Register backend-specific options */
    virtual void registerOptions(OptionsDesc& options) const;
    /** @brief Get Level Zero context*/
    virtual void* getContext() const;
    /** @brief Update backend and device info */
    virtual void updateInfo(const Config& config) = 0;

protected:
    virtual ~IEngineBackend() = default;
};

//------------------------------------------------------------------------------

class ICompilerAdapter {
public:
    virtual std::shared_ptr<IGraph> compile(const std::shared_ptr<const ov::Model>& model,
                                            const Config& config) const = 0;
    virtual std::shared_ptr<IGraph> parse(std::vector<uint8_t> network, const Config& config) const = 0;
    virtual ov::SupportedOpsMap query(const std::shared_ptr<const ov::Model>& model, const Config& config) const = 0;

    virtual ~ICompilerAdapter() = default;
};

//------------------------------------------------------------------------------

class IDevice : public std::enable_shared_from_this<IDevice> {
public:
    using Uuid = ov::device::UUID;

<<<<<<< HEAD
    virtual std::shared_ptr<IExecutor> createExecutor(
        const std::shared_ptr<const NetworkDescription>& networkDescription,
        const Config& config) = 0;

    /**
     * @brief TODO
     */
    virtual std::unordered_map<std::string, std::shared_ptr<ov::ITensor>> runInit(
        const std::shared_ptr<IExecutor>& initExecutor,
        const std::shared_ptr<const ov::Model>& model,
        const ov::SoPtr<ov::IRemoteContext>& context,
        const Config& config) = 0;

=======
>>>>>>> caa1e6af
    virtual std::string getName() const = 0;
    virtual std::string getFullDeviceName() const = 0;
    virtual Uuid getUuid() const;
    virtual ov::device::LUID getLUID() const;
    virtual uint32_t getSubDevId() const;
    virtual uint32_t getMaxNumSlices() const;
    virtual uint64_t getAllocMemSize() const;
    virtual uint64_t getTotalMemSize() const;
    virtual ov::device::PCIInfo getPciInfo() const;
    virtual ov::device::Type getDeviceType() const;
    virtual std::map<ov::element::Type, float> getGops() const;

    virtual std::shared_ptr<SyncInferRequest> createInferRequest(
        const std::shared_ptr<const ICompiledModel>& compiledModel,
        const Config& config) = 0;

    virtual void updateInfo(const Config& config) = 0;

    virtual ov::SoPtr<ov::IRemoteTensor> createRemoteTensor(
        std::shared_ptr<ov::IRemoteContext> context,
        const ov::element::Type& element_type,
        const ov::Shape& shape,
        const Config& config,
        ov::intel_npu::TensorType tensor_type = ov::intel_npu::TensorType::BINDED,
        ov::intel_npu::MemType mem_type = ov::intel_npu::MemType::L0_INTERNAL_BUF,
        const void* mem = nullptr);

    virtual ov::SoPtr<ov::ITensor> createHostTensor(std::shared_ptr<ov::IRemoteContext> context,
                                                    const ov::element::Type& element_type,
                                                    const ov::Shape& shape,
                                                    const Config& config);

protected:
    virtual ~IDevice() = default;
};

}  // namespace intel_npu<|MERGE_RESOLUTION|>--- conflicted
+++ resolved
@@ -58,6 +58,8 @@
 public:
     virtual std::shared_ptr<IGraph> compile(const std::shared_ptr<const ov::Model>& model,
                                             const Config& config) const = 0;
+    virtual std::vector<std::shared_ptr<IGraph>> compileWS(const std::shared_ptr<ov::Model>& model,
+                                                           const Config& config) const = 0;
     virtual std::shared_ptr<IGraph> parse(std::vector<uint8_t> network, const Config& config) const = 0;
     virtual ov::SupportedOpsMap query(const std::shared_ptr<const ov::Model>& model, const Config& config) const = 0;
 
@@ -70,22 +72,15 @@
 public:
     using Uuid = ov::device::UUID;
 
-<<<<<<< HEAD
-    virtual std::shared_ptr<IExecutor> createExecutor(
-        const std::shared_ptr<const NetworkDescription>& networkDescription,
-        const Config& config) = 0;
-
     /**
      * @brief TODO
      */
     virtual std::unordered_map<std::string, std::shared_ptr<ov::ITensor>> runInit(
-        const std::shared_ptr<IExecutor>& initExecutor,
+        const std::shared_ptr<IGraph>& initGraph,
         const std::shared_ptr<const ov::Model>& model,
         const ov::SoPtr<ov::IRemoteContext>& context,
         const Config& config) = 0;
 
-=======
->>>>>>> caa1e6af
     virtual std::string getName() const = 0;
     virtual std::string getFullDeviceName() const = 0;
     virtual Uuid getUuid() const;
