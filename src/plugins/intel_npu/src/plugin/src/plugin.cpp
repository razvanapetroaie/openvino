--- conflicted
+++ resolved
@@ -633,20 +633,10 @@
           [](const Config& config) {
               return config.getString<DISABLE_VERSION_CHECK>();
           }}},
-<<<<<<< HEAD
-    };
-=======
-        {ov::intel_npu::disable_version_check.name(),
-         {false,
-          ov::PropertyMutability::RW,
-          [](const Config& config) {
-              return config.getString<DISABLE_VERSION_CHECK>();
-          }}},
         {ov::intel_npu::batch_compiler_mode_settings.name(),
          {false, ov::PropertyMutability::RW, [](const Config& config) {
               return config.get<BATCH_COMPILER_MODE_SETTINGS>();
           }}}};
->>>>>>> 94bc742e
 }
 
 void Plugin::reset_supported_properties() const {
@@ -837,10 +827,9 @@
 
     try {
         _logger.debug("performing compile");
-<<<<<<< HEAD
 
         if (localConfig.get<SEPARATE_WEIGHTS_VERSION>() == 0) {
-            graph = compiler->compile(model, localConfig);
+            graph = compiler->compile(model->clone(), localConfig);
         } else {
             initModel = model->clone();
 
@@ -855,9 +844,6 @@
             initGraph = initMainGraph[0];
             graph = initMainGraph[1];
         }
-=======
-        graph = compiler->compile(model->clone(), localConfig);
->>>>>>> 94bc742e
     } catch (const std::exception& ex) {
         OPENVINO_THROW(ex.what());
     } catch (...) {
@@ -867,17 +853,13 @@
 
     std::shared_ptr<ov::ICompiledModel> compiledModel;
     try {
-<<<<<<< HEAD
-        compiledModel = std::make_shared<CompiledModel>(originalModel,
+        compiledModel = std::make_shared<CompiledModel>(model,
                                                         shared_from_this(),
                                                         device,
                                                         graph,
                                                         localConfig,
                                                         initGraph,
                                                         initModel);
-=======
-        compiledModel = std::make_shared<CompiledModel>(model, shared_from_this(), device, graph, localConfig);
->>>>>>> 94bc742e
     } catch (const std::exception& ex) {
         OPENVINO_THROW(ex.what());
     } catch (...) {
