// Copyright (C) 2018-2025 Intel Corporation
// SPDX-License-Identifier: Apache-2.0
//

#include "plugin.hpp"

#include <fstream>

#include "compiled_model.hpp"
#include "compiler_adapter_factory.hpp"
#include "driver_compiler_adapter.hpp"
#include "intel_npu/common/device_helpers.hpp"
#include "intel_npu/common/icompiler_adapter.hpp"
#include "intel_npu/common/igraph.hpp"
#include "intel_npu/common/itt.hpp"
#include "intel_npu/config/npuw.hpp"
#include "intel_npu/config/options.hpp"
#include "intel_npu/utils/zero/zero_init.hpp"
#include "metadata.hpp"
#include "npuw/compiled_model.hpp"
#include "npuw/llm_compiled_model.hpp"
#include "npuw/serialization.hpp"
#include "openvino/core/rt_info/weightless_caching_attributes.hpp"
#include "openvino/op/constant.hpp"
#include "openvino/op/parameter.hpp"
#include "openvino/runtime/intel_npu/properties.hpp"
#include "openvino/runtime/properties.hpp"
#include "openvino/runtime/shared_buffer.hpp"
#include "remote_context.hpp"

using namespace intel_npu;

namespace {

const std::vector<size_t> CONSTANT_NODE_DUMMY_SHAPE{1};

const char* NPU_PLUGIN_LIB_NAME = "openvino_intel_npu_plugin";
constexpr std::string_view WEIGHTS_EXTENSION = ".bin";
constexpr std::string_view XML_EXTENSION = ".xml";
constexpr std::string_view ONNX_EXTENSION = ".onnx";

/**
 * @brief Creates an "ov::Model" object which contains only the given "parameter" and "result" nodes.
 * @details Using an "ov::Model" object to create the "CompiledModel" is the preferred way of using the OV API.
 * This path allows making use of the already written functions/attributes for handling the I/O information.
 *
 * Note that a stored compiled model does not hold the original IR model within it. The only related information
 * which may be extracted is the original model's "parameter"/"result" nodes. Thus, we need to build a dummy model
 * starting from these fields in order to satisfy the API.
 *
 * @param inputDescriptors Describes the input nodes.
 * @param outputDescriptors Describes the output nodes.
 * @returns The dummy "ov::Model" composed of "parameter" and "result" nodes built using the given descriptors.
 */
std::shared_ptr<ov::Model> create_dummy_model(const std::vector<IODescriptor>& inputDescriptors,
                                              const std::vector<IODescriptor>& outputDescriptors) {
    ov::ParameterVector parameters;
    ov::ResultVector results;

    for (const IODescriptor& inputDescriptor : inputDescriptors) {
        if (inputDescriptor.isStateInput || inputDescriptor.isStateOutput || inputDescriptor.isShapeTensor ||
            inputDescriptor.isInitInputWeights || inputDescriptor.isMainInputWeights) {
            continue;
        }

        std::shared_ptr<ov::op::v0::Parameter> parameter = std::make_shared<ov::op::v0::Parameter>(
            inputDescriptor.precision,
            inputDescriptor.shapeFromIRModel.has_value() ? *inputDescriptor.shapeFromIRModel
                                                         : inputDescriptor.shapeFromCompiler);

        parameter->set_friendly_name(inputDescriptor.nodeFriendlyName);
        parameter->output(0).get_tensor().set_names(inputDescriptor.outputTensorNames);
        parameters.push_back(std::move(parameter));
    }

    // The "result" nodes require a parent node in order to satisfy the API conventions. Additionally, a dummy shape for
    // the "Constant" node was required since the specific constructor does not accept "ov::PartialShape" values (a
    // constant can't have dynamic shape). The dummy tensor was also brought in order to register the correct,
    // potentially dynamic, output shape.
    for (const IODescriptor& outputDescriptor : outputDescriptors) {
        if (outputDescriptor.isStateInput || outputDescriptor.isStateOutput || outputDescriptor.isShapeTensor ||
            outputDescriptor.isInitOutputWeights) {
            continue;
        }

        std::shared_ptr<ov::Node> constantDummy =
            std::make_shared<ov::op::v0::Constant>(outputDescriptor.precision, CONSTANT_NODE_DUMMY_SHAPE);

        const std::shared_ptr<ov::descriptor::Tensor>& tensorDummy = std::make_shared<ov::descriptor::Tensor>(
            outputDescriptor.precision,
            outputDescriptor.shapeFromIRModel.has_value() ? *outputDescriptor.shapeFromIRModel
                                                          : outputDescriptor.shapeFromCompiler,
            outputDescriptor.outputTensorNames);

        auto& result = results.emplace_back(std::make_shared<ov::op::v0::Result>(constantDummy));
        result->output(0).set_tensor_ptr(tensorDummy);
        result->set_friendly_name(outputDescriptor.nodeFriendlyName);
    }

    return std::make_shared<ov::Model>(results, parameters);
}

std::map<std::string, std::string> any_copy(const ov::AnyMap& params) {
    std::map<std::string, std::string> result;
    for (auto&& value : params) {
        // The value of cache_encryption_callbacks cannot be converted to std::string
        if (value.first == ov::cache_encryption_callbacks.name()) {
            continue;
        }
        result.emplace(value.first, value.second.as<std::string>());
    }
    return result;
}

void update_log_level(const std::map<std::string, std::string>& propertiesMap) {
    auto it = propertiesMap.find(std::string(LOG_LEVEL::key()));
    if (it != propertiesMap.end()) {
        std::istringstream is(it->second);
        ov::log::Level level;
        is >> level;
        Logger::global().setLevel(level);
    }
}

static ov::intel_npu::CompilerType resolveCompilerType(const FilteredConfig& base_conf, const ov::AnyMap& local_conf) {
    // first look if provided config changes compiler type
    auto it = local_conf.find(std::string(COMPILER_TYPE::key()));
    if (it != local_conf.end()) {
        // if compiler_type is provided by local config = use that
        return COMPILER_TYPE::parse(it->second.as<std::string>());
    }
    // if there is no compiler_type provided = use base_config value
    return base_conf.get<COMPILER_TYPE>();
}

/**
 * @brief Just checks if there is any "WeightlessCacheAttribute" present in the model. In the negative case, an error is
 * thrown. The weights separation flow in its current state cannot work without this attribuite.
 */
void check_weightless_cache_attribute_occurrence(const std::shared_ptr<const ov::Model>& model) {
    for (const auto& ov_node : model->get_ordered_ops()) {
        if (!ov::is_type<ov::op::v0::Constant>(ov_node)) {
            continue;
        }

        if (auto it = ov_node->get_rt_info().find(ov::WeightlessCacheAttribute::get_type_info_static());
            it != ov_node->get_rt_info().end()) {
            return;
        }
    }

    OPENVINO_THROW("No \"WeightlessCacheAttribute\" has been found in any of the model's Constant nodes. This "
                   "attribute is required for running the \"weights separation\" flow.");
}

}  // namespace

namespace intel_npu {

Plugin::Plugin()
    : _options(std::make_shared<OptionsDesc>()),
      _globalConfig(_options),
      _logger("NPUPlugin", Logger::global().level()) {
    OV_ITT_SCOPED_TASK(itt::domains::NPUPlugin, "Plugin::Plugin");
    set_device_name("NPU");

    // parse env_variables to get LOG_LEVEL if needed
    _options->add<LOG_LEVEL>();
    _globalConfig.parseEnvVars();
    Logger::global().setLevel(_globalConfig.get<LOG_LEVEL>());
    _logger.setLevel(_globalConfig.get<LOG_LEVEL>());

    OV_ITT_TASK_CHAIN(PLUGIN, itt::domains::NPUPlugin, "Plugin::Plugin", "GetBackend");
    // backend registry shall be created after configs are updated
    _backendsRegistry = std::make_unique<BackendsRegistry>();
    _backend = _backendsRegistry->getEngineBackend();

    if (_backend) {
        OV_ITT_TASK_NEXT(PLUGIN, "registerBackendOptions");
        _backend->registerOptions(*_options);
    }

    OV_ITT_TASK_NEXT(PLUGIN, "createMetrics");
    _metrics = std::make_unique<Metrics>(_backend);

    OV_ITT_TASK_NEXT(PLUGIN, "InitOptions");
    init_options();

    /// Init and register properties
    OV_ITT_TASK_NEXT(PLUGIN, "RegisterProperties");
    _properties = std::make_unique<Properties>(PropertiesType::PLUGIN, _globalConfig, _metrics, _backend);
    _properties->registerProperties();
}

void Plugin::init_options() {
    // Initialize (note: it will reset registered options)
    _options->reset();

#define REGISTER_OPTION(OPT_TYPE)                             \
    do {                                                      \
        auto dummyopt = details::makeOptionModel<OPT_TYPE>(); \
        std::string o_name = dummyopt.key().data();           \
        _options->add<OPT_TYPE>();                            \
        _globalConfig.enable(std::move(o_name), false);       \
    } while (0)

    REGISTER_OPTION(LOG_LEVEL);
    REGISTER_OPTION(CACHE_DIR);
    REGISTER_OPTION(CACHE_MODE);
    REGISTER_OPTION(COMPILED_BLOB);
    REGISTER_OPTION(DEVICE_ID);
    REGISTER_OPTION(NUM_STREAMS);
    REGISTER_OPTION(PERF_COUNT);
    REGISTER_OPTION(LOADED_FROM_CACHE);
    REGISTER_OPTION(COMPILATION_NUM_THREADS);
    REGISTER_OPTION(PERFORMANCE_HINT);
    REGISTER_OPTION(EXECUTION_MODE_HINT);
    REGISTER_OPTION(PERFORMANCE_HINT_NUM_REQUESTS);
    REGISTER_OPTION(ENABLE_CPU_PINNING);
    REGISTER_OPTION(INFERENCE_PRECISION_HINT);
    REGISTER_OPTION(MODEL_PRIORITY);
    REGISTER_OPTION(EXCLUSIVE_ASYNC_REQUESTS);
    REGISTER_OPTION(COMPILATION_MODE_PARAMS);
    REGISTER_OPTION(DMA_ENGINES);
    REGISTER_OPTION(TILES);
    REGISTER_OPTION(COMPILATION_MODE);
    REGISTER_OPTION(COMPILER_TYPE);
    REGISTER_OPTION(PLATFORM);
    REGISTER_OPTION(CREATE_EXECUTOR);
    REGISTER_OPTION(DYNAMIC_SHAPE_TO_STATIC);
    REGISTER_OPTION(PROFILING_TYPE);
    REGISTER_OPTION(BACKEND_COMPILATION_PARAMS);
    REGISTER_OPTION(BATCH_MODE);
    REGISTER_OPTION(BYPASS_UMD_CACHING);
    REGISTER_OPTION(DEFER_WEIGHTS_LOAD);
    REGISTER_OPTION(WEIGHTS_PATH);
    REGISTER_OPTION(RUN_INFERENCES_SEQUENTIALLY);
    REGISTER_OPTION(COMPILER_DYNAMIC_QUANTIZATION);
    REGISTER_OPTION(QDQ_OPTIMIZATION);
    REGISTER_OPTION(STEPPING);
    REGISTER_OPTION(MAX_TILES);
    REGISTER_OPTION(DISABLE_VERSION_CHECK);
    REGISTER_OPTION(MODEL_PTR);
    REGISTER_OPTION(BATCH_COMPILER_MODE_SETTINGS);
<<<<<<< HEAD
    REGISTER_OPTION(WEIGHTLESS_BLOB);
    REGISTER_OPTION(SEPARATE_WEIGHTS_VERSION);
    REGISTER_OPTION(WS_COMPILE_CALL_NUMBER);
=======
    REGISTER_OPTION(TURBO);
>>>>>>> d97acfdc
    if (_backend) {
        if (_backend->isCommandQueueExtSupported()) {
            REGISTER_OPTION(WORKLOAD_TYPE);
        }
        // register backend options
        _backend->registerOptions(*_options);
    }

    // parse again env_variables to update registered configs which have env vars set
    _globalConfig.parseEnvVars();

    // filter out unsupported options
    filter_config_by_compiler_support(_globalConfig);

    // NPUW properties are requested by OV Core during caching and have no effect on the NPU plugin. But we still need to enable those for OV Core to query.
    // Note: do this last to not filter them out.
    // register npuw caching properties
    REGISTER_OPTION(NPU_USE_NPUW);
    REGISTER_OPTION(NPUW_DEVICES);
    REGISTER_OPTION(NPUW_SUBMODEL_DEVICE);
    REGISTER_OPTION(NPUW_WEIGHTS_BANK);
    REGISTER_OPTION(NPUW_WEIGHTS_BANK_ALLOC);
    REGISTER_OPTION(NPUW_ONLINE_PIPELINE);
    REGISTER_OPTION(NPUW_ONLINE_AVOID);
    REGISTER_OPTION(NPUW_ONLINE_ISOLATE);
    REGISTER_OPTION(NPUW_ONLINE_NO_FOLD);
    REGISTER_OPTION(NPUW_ONLINE_MIN_SIZE);
    REGISTER_OPTION(NPUW_ONLINE_KEEP_BLOCKS);
    REGISTER_OPTION(NPUW_ONLINE_KEEP_BLOCK_SIZE);
    REGISTER_OPTION(NPUW_FOLD);
    REGISTER_OPTION(NPUW_CWAI);
    REGISTER_OPTION(NPUW_DQ);
    REGISTER_OPTION(NPUW_DQ_FULL);
    REGISTER_OPTION(NPUW_PMM);
    REGISTER_OPTION(NPUW_SLICE_OUT);
    REGISTER_OPTION(NPUW_SPATIAL);
    REGISTER_OPTION(NPUW_SPATIAL_NWAY);
    REGISTER_OPTION(NPUW_SPATIAL_DYN);
    REGISTER_OPTION(NPUW_F16IC);
    REGISTER_OPTION(NPUW_HOST_GATHER);
    REGISTER_OPTION(NPUW_DCOFF_TYPE);
    REGISTER_OPTION(NPUW_DCOFF_SCALE);
    REGISTER_OPTION(NPUW_FUNCALL_FOR_ALL);
    REGISTER_OPTION(NPUW_FUNCALL_ASYNC);
    REGISTER_OPTION(NPUW_UNFOLD_IREQS);
    REGISTER_OPTION(NPUW_LLM);
    REGISTER_OPTION(NPUW_LLM_BATCH_DIM);
    REGISTER_OPTION(NPUW_LLM_SEQ_LEN_DIM);
    REGISTER_OPTION(NPUW_LLM_MAX_PROMPT_LEN);
    REGISTER_OPTION(NPUW_LLM_MIN_RESPONSE_LEN);
    REGISTER_OPTION(NPUW_LLM_OPTIMIZE_V_TENSORS);
    REGISTER_OPTION(NPUW_LLM_PREFILL_HINT);
    REGISTER_OPTION(NPUW_LLM_PREFILL_CONFIG);
    REGISTER_OPTION(NPUW_LLM_GENERATE_HINT);
    REGISTER_OPTION(NPUW_LLM_GENERATE_CONFIG);
}

void Plugin::filter_config_by_compiler_support(FilteredConfig& cfg) const {
    bool legacy = false;
    bool nocompiler = false;
    std::unique_ptr<ICompilerAdapter> compiler = nullptr;
    std::vector<std::string> compiler_support_list{};
    uint32_t compiler_version = 0;
    // create a dummy compiler to fetch version and supported options

    try {
        CompilerAdapterFactory compilerAdapterFactory;
        compiler = compilerAdapterFactory.getCompiler(_backend, cfg.get<COMPILER_TYPE>());
    } catch (...) {
        // assuming getCompiler failed, meaning we are offline
        _logger.warning("No available compiler. Enabling only runtime options ");
        nocompiler = true;
    }

    if (!nocompiler || (compiler != nullptr)) {
        compiler_version = compiler->get_version();
        compiler_support_list = compiler->get_supported_options();
    }
    if (compiler_support_list.size() == 0) {
        _logger.info("No compiler support options list received! Fallback to version-based option registration");
        legacy = true;
    }

    // Logs
    _logger.debug("Compiler version: %ld", compiler_version);
    _logger.debug("Compiler supported options list (%ld): ", compiler_support_list.size());
    for (const auto& str : compiler_support_list) {
        _logger.debug("    %s ", str.c_str());
    }
    _logger.debug("Legacy registration: %s", legacy ? "true" : "false");

    // Parse enables
    cfg.walkEnables([&](const std::string& key) {
        bool isEnabled = false;
        auto opt = cfg.getOpt(key);
        // Runtime (plugin-only) options are always enabled
        if (opt.mode() == OptionMode::RunTime) {
            isEnabled = true;
        } else {  // Compiler and common options
            if (nocompiler && (opt.mode() == OptionMode::CompileTime)) {
                // we do not register compileTime options if there is no compiler
                isEnabled = false;
            } else if (legacy) {
                // Compiler or common option in Legacy mode? Checking its supported version
                if (compiler_version >= opt.compilerSupportVersion()) {
                    isEnabled = true;
                }
            } else {
                // We have compiler, we are not in legacy mode = we have a valid list of supported options
                // Searching in the list
                auto it = std::find(compiler_support_list.begin(), compiler_support_list.end(), key);
                if (it != compiler_support_list.end()) {
                    isEnabled = true;
                } else {
                    // Not found in the supported options list.
                    if (compiler != nullptr) {
                        // Checking if it is a private option?
                        isEnabled = compiler->is_option_supported(key);
                    } else {
                        // Not in the list and not a private option = disabling
                        isEnabled = false;
                    }
                }
            }
        }
        if (!isEnabled) {
            _logger.debug("Config option %s not supported! Requirements not met.", key.c_str());
        } else {
            _logger.debug("Enabled config option %s", key.c_str());
        }
        // update enable flag
        cfg.enable(key, isEnabled);
    });

    // Special case for NPU_TURBO which might not be supported by compiler, but driver will still use it
    // if it exists in config = driver supports it
    // if compiler->is_option_suported is false = compiler doesn't support it and gets marked disabled by default logic
    // however, if driver supports it, we still need it (and will skip giving it to compiler) = force-enable
    if (_backend && _backend->isCommandQueueExtSupported()) {
        cfg.enable(ov::intel_npu::turbo.name(), true);
    }
}

FilteredConfig Plugin::fork_local_config(const std::map<std::string, std::string>& rawConfig,
                                         const std::unique_ptr<ICompilerAdapter>& compiler,
                                         OptionMode mode) const {
    update_log_level(rawConfig);
    // create a copy of the global config
    FilteredConfig localConfig = _globalConfig;
    bool compiler_changed = false;

    // Check if compiler was changed
    // 1. Check for compiler change
    auto it = rawConfig.find(std::string(COMPILER_TYPE::key()));
    if (it != rawConfig.end()) {
        if (localConfig.getString<COMPILER_TYPE>() != it->second) {
            // Compiler type has changed!
            // Set new compiler type
            localConfig.update({{std::string(COMPILER_TYPE::key()), it->second}});
            // enable/disable config keys based on what the new compiler supports
            filter_config_by_compiler_support(localConfig);
            compiler_changed = true;
        }
    }
    // 2. Revalidate unknown internal configs
    // look for unsupported internals
    // first in what we inherited from globalconfig by forking it - ONLY if compiler has changed
    if (compiler_changed) {
        localConfig.walkInternals([&](const std::string& key) {
            if (!compiler->is_option_supported(key)) {
                OPENVINO_THROW("[ NOT_FOUND ] Option '", key, "' is not supported for current configuration");
            }
        });
    }
    // secondly, in the new config provided by user
    std::map<std::string, std::string> cfgs_to_set;
    for (const auto& [key, value] : rawConfig) {
        if (!localConfig.hasOpt(key)) {
            // not a known config key
            if (!compiler->is_option_supported(key)) {
                OPENVINO_THROW("[ NOT_FOUND ] Option '", key, "' is not supported for current configuration");
            } else {
                localConfig.addOrUpdateInternal(key, value);
            }
        } else {
            cfgs_to_set.emplace(key, value);
        }
    }

    // 3. If all good so far, update values
    localConfig.update(cfgs_to_set, mode);
    return localConfig;
}

void Plugin::set_property(const ov::AnyMap& properties) {
    // 1. Check for compiler change
    if (properties.count(std::string(COMPILER_TYPE::key())) != 0) {
        // Compiler change detected
        // Set new compiler in _globalConfig
        auto it = properties.find(std::string(COMPILER_TYPE::key()));
        if (it != properties.end()) {
            _globalConfig.update({{std::string(COMPILER_TYPE::key()), it->second.as<std::string>()}});
            // enable/disable config keys based on what the new compiler supports
            filter_config_by_compiler_support(_globalConfig);
            // 2. Reset properties for the new options
            _properties->registerProperties();
        }
    }

    // 2. Set the property via Properties interface
    _properties->set_property(properties);

    // 3. Extra hooks
    // Update log level if it was provided
    if (properties.count(std::string(LOG_LEVEL::key())) != 0) {
        Logger::global().setLevel(_globalConfig.get<LOG_LEVEL>());
    }
    // Init backends if needed
    if (_backend != nullptr) {
        _backend->updateInfo(_globalConfig);
    }
}

ov::Any Plugin::get_property(const std::string& name, const ov::AnyMap& arguments) const {
    return _properties->get_property(name, arguments);
}

std::shared_ptr<ov::ICompiledModel> Plugin::compile_model(const std::shared_ptr<const ov::Model>& model,
                                                          const ov::AnyMap& properties) const {
    OV_ITT_SCOPED_TASK(itt::domains::NPUPlugin, "Plugin::compile_model");

    // Before going any further: if
    // ... 1 - NPUW mode is activated
    // ... 2 - this request is NOT coming from NPUW,
    // activate the NPUW path
    auto useNpuwKey = ov::intel_npu::use_npuw.name();
    ov::AnyMap localProperties = properties;
    if (localProperties.count(useNpuwKey)) {
        if (localProperties.at(useNpuwKey).as<bool>() == true) {
            return ov::npuw::ICompiledModel::create(model->clone(), shared_from_this(), localProperties);
        } else {
            // NPUW is disabled, remove the key from the properties
            localProperties.erase(useNpuwKey);
        }
    }

    // create compiler
    CompilerAdapterFactory compilerAdapterFactory;
    auto compiler = compilerAdapterFactory.getCompiler(_backend, resolveCompilerType(_globalConfig, properties));

    const std::map<std::string, std::string> localPropertiesMap = any_copy(localProperties);
    OV_ITT_TASK_CHAIN(PLUGIN_COMPILE_MODEL, itt::domains::NPUPlugin, "Plugin::compile_model", "fork_local_config");
    auto localConfig = fork_local_config(localPropertiesMap, compiler);
    update_log_level(localPropertiesMap);

    const auto set_cache_dir = localConfig.get<CACHE_DIR>();
    if (!set_cache_dir.empty()) {
        const auto compilerType = localConfig.get<COMPILER_TYPE>();
        if (compilerType == ov::intel_npu::CompilerType::MLIR) {
            OPENVINO_THROW("Option 'CACHE_DIR' is not supported with MLIR compiler type");
        }
    }

    const auto platform =
        utils::getCompilationPlatform(localConfig.get<PLATFORM>(),
                                      localConfig.get<DEVICE_ID>(),
                                      _backend == nullptr ? std::vector<std::string>() : _backend->getDeviceNames());
    auto device = _backend == nullptr ? nullptr : _backend->getDevice(localConfig.get<DEVICE_ID>());
    localConfig.update({{ov::intel_npu::platform.name(), platform}});

    if (localConfig.isAvailable(ov::intel_npu::batch_mode.name()) &&
        !localConfig.has(ov::intel_npu::batch_mode.name())) {
        std::stringstream strStream;
        strStream << ov::intel_npu::BatchMode::AUTO;
        localConfig.update({{ov::intel_npu::batch_mode.name(), strStream.str()}});
    }

    if (localConfig.isAvailable(ov::intel_npu::batch_mode.name()) && !model->get_variables().empty()) {
        if (localConfig.get<BATCH_MODE>() == ov::intel_npu::BatchMode::PLUGIN) {
            OPENVINO_THROW("This model contains states, thus it is not supported when handling batching on the plugin");
        }

        std::stringstream strStream;
        strStream << ov::intel_npu::BatchMode::COMPILER;
        localConfig.update({{ov::intel_npu::batch_mode.name(), strStream.str()}});
    }

    // Update stepping w/ information from driver, unless provided by user or we are off-device
    // Ignore, if compilation was requested for platform, different from current
    if (!localConfig.has<STEPPING>() && device != nullptr &&
        device->getName() == ov::intel_npu::Platform::standardize(platform) &&
        _metrics->GetBackendName() == "level_zero") {
        try {
            localConfig.update({{ov::intel_npu::stepping.name(), std::to_string(device->getSubDevId())}});
        } catch (...) {
            _logger.warning("Stepping information not implemented by selected backend. Skipping. Please provide "
                            "NPU_STEPPING if required.");
        }
    }
    // Update max_tiles w/ information from driver, unless provided by user or we are off-device
    // Ignore, if compilation was requested for platform, different from current
    if (!localConfig.has<MAX_TILES>() && device != nullptr &&
        device->getName() == ov::intel_npu::Platform::standardize(platform) &&
        _metrics->GetBackendName() == "level_zero") {
        try {
            localConfig.update({{ov::intel_npu::max_tiles.name(), std::to_string(device->getMaxNumSlices())}});
        } catch (...) {
            _logger.warning("Max tiles information not implemented by selected backend. Skipping. Please provide "
                            "NPU_MAX_TILES if required.");
        }
    }

    OV_ITT_TASK_NEXT(PLUGIN_COMPILE_MODEL, "compile");

    if (localConfig.isAvailable(ov::intel_npu::weightless_blob.name()) && !localConfig.get<CACHE_DIR>().empty()) {
        // If OV caching is enabled, then weights separation is performed only if the user opted for optimizing the
        // size of the binary object
        const bool cacheModeOptimizeSize = (localConfig.get<CACHE_MODE>() == ov::CacheMode::OPTIMIZE_SIZE);
        if (localConfig.get<WEIGHTLESS_BLOB>() && !cacheModeOptimizeSize) {
            _logger.warning("The cache mode was not set to \"optimize size\" but the \"WEIGHTLESS_BLOB\" configuration "
                            "option was set to true. Weights separation WILL NOT be performed in this case.");
        } else if (!localConfig.get<WEIGHTLESS_BLOB>() && cacheModeOptimizeSize) {
            _logger.warning("The cache mode was set to \"optimize size\" but the \"WEIGHTLESS_BLOB\" configuration "
                            "option was set to false. Weights separation WILL be performed in this case.");
        }

        localConfig.update({{ov::intel_npu::weightless_blob.name(), cacheModeOptimizeSize ? "YES" : "NO"}});
    }

    std::shared_ptr<intel_npu::IGraph> graph;

    try {
        _logger.debug("performing compile");

        if (!localConfig.get<WEIGHTLESS_BLOB>()) {
            graph = compiler->compile(model->clone(), localConfig);
        } else {
            check_weightless_cache_attribute_occurrence(model);
            graph = compiler->compileWS(model->clone(), localConfig);
        }
    } catch (const std::exception& ex) {
        OPENVINO_THROW(ex.what());
    } catch (...) {
        _logger.error("Unexpected exception");
        OPENVINO_THROW("NPU plugin: got an unexpected exception from compiler");
    }

    std::shared_ptr<ov::ICompiledModel> compiledModel;
    try {
        compiledModel = std::make_shared<CompiledModel>(model, shared_from_this(), device, graph, localConfig);
    } catch (const std::exception& ex) {
        OPENVINO_THROW(ex.what());
    } catch (...) {
        OPENVINO_THROW("Unexpected exception thrown upon attempting to create the \"CompiledModel\" object");
    }

    ++_compiledModelLoadCounter;
    OV_ITT_TASK_SKIP(PLUGIN_COMPILE_MODEL);

    return compiledModel;
}

std::shared_ptr<ov::ICompiledModel> Plugin::compile_model(const std::shared_ptr<const ov::Model>& model,
                                                          const ov::AnyMap& properties,
                                                          const ov::SoPtr<ov::IRemoteContext>& context) const {
    auto casted = std::dynamic_pointer_cast<RemoteContextImpl>(context._ptr);
    if (casted == nullptr) {
        OPENVINO_THROW("Invalid remote context type. Can't cast to ov::intel_npu::RemoteContext type");
    }

    return compile_model(model, properties);
}

ov::SoPtr<ov::IRemoteContext> Plugin::create_context(const ov::AnyMap& remoteProperties) const {
    return std::make_shared<RemoteContextImpl>(_backend, remoteProperties);
}

ov::SoPtr<ov::IRemoteContext> Plugin::get_default_context(const ov::AnyMap&) const {
    return std::make_shared<RemoteContextImpl>(_backend);
}

std::shared_ptr<ov::ICompiledModel> Plugin::import_model(std::istream& origStream, const ov::AnyMap& properties) const {
    OV_ITT_SCOPED_TASK(itt::domains::NPUPlugin, "Plugin::import_model");

    ov::AnyMap npu_plugin_properties = properties;
    ov::Tensor tensor;
    bool tensorFromProperty = false;

    std::istream stream{origStream.rdbuf()};
    ov::SharedStreamBuffer buffer{nullptr, 0};  // used only if blob is given by tensor, but it is not OV cached blob

    if (auto blob_it = npu_plugin_properties.find(ov::hint::compiled_blob.name());
        blob_it != npu_plugin_properties.end()) {
        tensor = blob_it->second.as<ov::Tensor>();
        tensorFromProperty = true;
        if (auto loadedFromCache = npu_plugin_properties.find(ov::loaded_from_cache.name());
            loadedFromCache != npu_plugin_properties.end() && loadedFromCache->second.as<bool>() != false) {
            tensor = ov::Tensor(
                tensor,
                ov::Coordinate{static_cast<size_t>(origStream.tellg())},
                ov::Coordinate{tensor.get_byte_size()});  // ROI tensor to skip OV header in case of cached blob
        } else {
            buffer = ov::SharedStreamBuffer(reinterpret_cast<char*>(tensor.data()), tensor.get_byte_size());
            stream.rdbuf(&buffer);
        }
    }

    // If was exported via NPUW
    auto stream_start_pos = stream.tellg();
    ov::npuw::s11n::IndicatorType serialization_indicator;
    ov::npuw::s11n::read(stream, serialization_indicator);
    if (serialization_indicator == NPUW_SERIALIZATION_INDICATOR) {
        ov::npuw::s11n::IndicatorType compiled_model_indicator;
        ov::npuw::s11n::read(stream, compiled_model_indicator);
        stream.seekg(-stream.tellg() + stream_start_pos, std::ios::cur);

        if (compiled_model_indicator == NPUW_LLM_COMPILED_MODEL_INDICATOR) {
            // Properties are required for ov::weights_path
            return ov::npuw::LLMCompiledModel::import_model(stream, shared_from_this(), properties);
        } else if (compiled_model_indicator == NPUW_COMPILED_MODEL_INDICATOR) {
            // Properties are required for ov::weights_path
            return ov::npuw::CompiledModel::import_model(stream, shared_from_this(), properties);
        } else {
            OPENVINO_THROW("Couldn't deserialize NPUW blob - fatal error!");
        }
    }
    stream.seekg(-stream.tellg() + stream_start_pos, std::ios::cur);

    // Drop NPUW properties if there are any
    for (auto it = properties.begin(); it != properties.end(); ++it) {
        if (it->first.find("NPUW") != it->first.npos) {
            npu_plugin_properties.erase(it->first);
        }
    }

    CompilerAdapterFactory compilerAdapterFactory;
    auto compiler = compilerAdapterFactory.getCompiler(_backend, resolveCompilerType(_globalConfig, properties));

    const auto propertiesMap = any_copy(npu_plugin_properties);
    OV_ITT_TASK_CHAIN(PLUGIN_IMPORT_MODEL, itt::domains::NPUPlugin, "Plugin::import_model", "fork_local_config");
    auto localConfig = fork_local_config(propertiesMap, compiler, OptionMode::RunTime);
    _logger.setLevel(localConfig.get<LOG_LEVEL>());
    const auto platform =
        utils::getCompilationPlatform(localConfig.get<PLATFORM>(),
                                      localConfig.get<DEVICE_ID>(),
                                      _backend == nullptr ? std::vector<std::string>() : _backend->getDeviceNames());
    localConfig.update({{ov::intel_npu::platform.name(), platform}});
    auto device = _backend == nullptr ? nullptr : _backend->getDevice(localConfig.get<DEVICE_ID>());

    const auto loadedFromCache = localConfig.get<LOADED_FROM_CACHE>();
    if (!loadedFromCache) {
        _logger.warning(
            "The usage of a compiled model can lead to undefined behavior. Please use OpenVINO IR instead!");
    }

    OV_ITT_TASK_NEXT(PLUGIN_IMPORT_MODEL, "parse");

    std::shared_ptr<ov::ICompiledModel> compiledModel;

    try {
        const std::shared_ptr<IGraph> graph =
            parse(stream, tensor, compiler, tensorFromProperty, localConfig, properties);

        const std::shared_ptr<ov::Model> modelDummy =
            create_dummy_model(graph->get_metadata().inputs, graph->get_metadata().outputs);
        compiledModel = std::make_shared<CompiledModel>(modelDummy, shared_from_this(), device, graph, localConfig);
    } catch (const std::exception& ex) {
        OPENVINO_THROW("Can't import network: ", ex.what());
    } catch (...) {
        OPENVINO_THROW("NPU import_model got unexpected exception from CompiledModel");
    }

    OV_ITT_TASK_SKIP(PLUGIN_IMPORT_MODEL);

    return compiledModel;
}

std::shared_ptr<IGraph> Plugin::parse(std::istream& stream,
                                      const ov::Tensor& tensorBig,
                                      const std::unique_ptr<ICompilerAdapter>& compiler,
                                      const bool tensorFromProperty,
                                      const Config& config,
                                      const ov::AnyMap& properties) const {
    uint64_t mainSize;
    std::optional<std::vector<uint64_t>> initSizes;

    const bool skipCompatibility = config.get<DISABLE_VERSION_CHECK>();
    if (!skipCompatibility) {
        auto storedMeta = read_metadata_from(stream);
        if (!storedMeta->is_compatible()) {
            OPENVINO_THROW("Incompatible blob version!");
        }

        size_t accumulator = 0;
        initSizes = storedMeta->get_init_sizes();
        mainSize = initSizes.has_value() ? storedMeta->get_blob_size() -
                                               std::accumulate(initSizes->begin(), initSizes->end(), accumulator)
                                         : storedMeta->get_blob_size();
    } else {
        _logger.info("Blob compatibility check skipped.");
        mainSize = MetadataBase::getFileSize(stream);
    }

    ov::Tensor tensorMain;
    if (tensorFromProperty == false) {  // tensor was not received from ov::compiled_blob property, copy from stream
        tensorMain = ov::Tensor(ov::element::u8, ov::Shape{mainSize});
        stream.read(tensorMain.data<char>(), mainSize);
    } else {
        tensorMain = ov::Tensor(tensorBig,
                                ov::Coordinate{0},
                                ov::Coordinate{mainSize});  // ROI tensor to skip NPU plugin metadata
    }

    std::shared_ptr<const ov::Model> originalModel;
    std::vector<ov::Tensor> tensorsInits;
    const bool weightsSeparationEnabled = initSizes.has_value();

    if (weightsSeparationEnabled) {
        // Read the init compiled models as well
        size_t cursorPosition = mainSize;
        ov::Tensor tensorInit;
        for (uint64_t initSize : initSizes.value()) {
            if (tensorFromProperty == false) {
                tensorInit = ov::Tensor(ov::element::u8, ov::Shape{initSize});
                stream.read(tensorInit.data<char>(), initSize);
            } else {
                tensorInit =
                    ov::Tensor(tensorBig, ov::Coordinate{cursorPosition}, ov::Coordinate{cursorPosition + initSize});
            }
            tensorsInits.push_back(tensorInit);
            cursorPosition += initSize;
        }

        // Retrieve the ov::Model used for compilation. This is required for extracting and matching the weights
        if (properties.count(ov::hint::model.name())) {
            originalModel = properties.at(ov::hint::model.name()).as<std::shared_ptr<const ov::Model>>();
        } else if (!config.get<WEIGHTS_PATH>().empty()) {
            const std::string weightsPath = config.get<WEIGHTS_PATH>();
            const size_t weightsPathLength = weightsPath.length();
            std::string xmlPath = weightsPath;

            if (weightsPathLength > WEIGHTS_EXTENSION.length() &&
                weightsPath.compare(weightsPathLength - WEIGHTS_EXTENSION.length(),
                                    WEIGHTS_EXTENSION.length(),
                                    WEIGHTS_EXTENSION) == 0) {
                xmlPath.replace(weightsPathLength - WEIGHTS_EXTENSION.length(),
                                WEIGHTS_EXTENSION.length(),
                                XML_EXTENSION);
            } else if (weightsPathLength <= ONNX_EXTENSION.length() ||
                       weightsPath.compare(weightsPathLength - ONNX_EXTENSION.length(),
                                           ONNX_EXTENSION.length(),
                                           ONNX_EXTENSION)) {
                OPENVINO_THROW("Invalid path to the weights: ",
                               weightsPath,
                               ". A \".bin\" or \".onnx\" extension was expected.");
            }

            originalModel = get_core()->read_model(xmlPath, weightsPath, properties);
        } else {
            OPENVINO_THROW("Attempted to load a weightless compiled model, but no weights have been provided");
        }

        check_weightless_cache_attribute_occurrence(originalModel);
    }

    auto graph = compiler->parse(std::move(tensorMain),
                                 !tensorFromProperty,
                                 config,
                                 weightsSeparationEnabled ? std::make_optional(std::move(tensorsInits)) : std::nullopt,
                                 weightsSeparationEnabled ? std::make_optional(originalModel) : std::nullopt);
    graph->update_network_name("net" + std::to_string(_compiledModelLoadCounter++));
    return graph;
}

std::shared_ptr<ov::ICompiledModel> Plugin::import_model(std::istream& stream,
                                                         const ov::SoPtr<ov::IRemoteContext>& context,
                                                         const ov::AnyMap& properties) const {
    auto casted = std::dynamic_pointer_cast<RemoteContextImpl>(context._ptr);
    if (casted == nullptr) {
        OPENVINO_THROW("Invalid remote context type. Can't cast to ov::intel_npu::RemoteContext type");
    }

    return import_model(stream, properties);
}

ov::SupportedOpsMap Plugin::query_model(const std::shared_ptr<const ov::Model>& model,
                                        const ov::AnyMap& properties) const {
    OV_ITT_SCOPED_TASK(itt::domains::NPUPlugin, "Plugin::query_model");
    CompilerAdapterFactory compilerAdapterFactory;
    auto compiler = compilerAdapterFactory.getCompiler(_backend, resolveCompilerType(_globalConfig, properties));
    const std::map<std::string, std::string> propertiesMap = any_copy(properties);
    auto localConfig = fork_local_config(propertiesMap, compiler, OptionMode::CompileTime);
    _logger.setLevel(localConfig.get<LOG_LEVEL>());
    const auto platform =
        utils::getCompilationPlatform(localConfig.get<PLATFORM>(),
                                      localConfig.get<DEVICE_ID>(),
                                      _backend == nullptr ? std::vector<std::string>() : _backend->getDeviceNames());
    localConfig.update({{ov::intel_npu::platform.name(), platform}});

    ov::SupportedOpsMap supportedOpsMap;
    try {
        supportedOpsMap = compiler->query(model, localConfig);
    } catch (const std::runtime_error& e) {
        OPENVINO_THROW(e.what());
    } catch (...) {
        OPENVINO_THROW("NPU query_model got unexpected error from compiler");
    }

    return supportedOpsMap;
}

std::atomic<int> Plugin::_compiledModelLoadCounter{1};

static const ov::Version version = {CI_BUILD_NUMBER, NPU_PLUGIN_LIB_NAME};
OV_DEFINE_PLUGIN_CREATE_FUNCTION(Plugin, version)

}  // namespace intel_npu<|MERGE_RESOLUTION|>--- conflicted
+++ resolved
@@ -242,13 +242,10 @@
     REGISTER_OPTION(DISABLE_VERSION_CHECK);
     REGISTER_OPTION(MODEL_PTR);
     REGISTER_OPTION(BATCH_COMPILER_MODE_SETTINGS);
-<<<<<<< HEAD
+    REGISTER_OPTION(TURBO);
     REGISTER_OPTION(WEIGHTLESS_BLOB);
     REGISTER_OPTION(SEPARATE_WEIGHTS_VERSION);
     REGISTER_OPTION(WS_COMPILE_CALL_NUMBER);
-=======
-    REGISTER_OPTION(TURBO);
->>>>>>> d97acfdc
     if (_backend) {
         if (_backend->isCommandQueueExtSupported()) {
             REGISTER_OPTION(WORKLOAD_TYPE);
@@ -263,9 +260,8 @@
     // filter out unsupported options
     filter_config_by_compiler_support(_globalConfig);
 
-    // NPUW properties are requested by OV Core during caching and have no effect on the NPU plugin. But we still need to enable those for OV Core to query.
-    // Note: do this last to not filter them out.
-    // register npuw caching properties
+    // NPUW properties are requested by OV Core during caching and have no effect on the NPU plugin. But we still need
+    // to enable those for OV Core to query. Note: do this last to not filter them out. register npuw caching properties
     REGISTER_OPTION(NPU_USE_NPUW);
     REGISTER_OPTION(NPUW_DEVICES);
     REGISTER_OPTION(NPUW_SUBMODEL_DEVICE);
