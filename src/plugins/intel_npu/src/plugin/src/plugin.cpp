// Copyright (C) 2018-2024 Intel Corporation
// SPDX-License-Identifier: Apache-2.0
//

#include "plugin.hpp"

#include <fstream>

#include "compiled_model.hpp"
#include "npuw/compiled_model.hpp"
#include "driver_compiler_adapter.hpp"
#include "intel_npu/common/device_helpers.hpp"
#include "intel_npu/common/igraph.hpp"
#include "intel_npu/common/itt.hpp"
#include "intel_npu/config/common.hpp"
#include "intel_npu/config/compiler.hpp"
#include "intel_npu/config/npuw.hpp"
#include "intel_npu/config/runtime.hpp"
#include "intel_npu/utils/zero/zero_init.hpp"
#include "openvino/op/constant.hpp"
#include "openvino/op/parameter.hpp"
#include "openvino/runtime/intel_npu/properties.hpp"
#include "openvino/runtime/properties.hpp"
#include "openvino/runtime/tensor.hpp"
#include "plugin_compiler_adapter.hpp"
#include "remote_context.hpp"
#include "zero_backend.hpp"

using namespace intel_npu;

namespace {

const std::vector<size_t> CONSTANT_NODE_DUMMY_SHAPE{1};

const char* NPU_PLUGIN_LIB_NAME = "openvino_intel_npu_plugin";

/**
 * @brief Creates an "ov::Model" object which contains only the given "parameter" and "result" nodes.
 * @details Using an "ov::Model" object to create the "CompiledModel" is the preferred way of using the OV API.
 * This path allows making use of the already written funtions/attributes for handling the I/O infromation.
 *
 * Note that a stored compiled model does not hold the original IR model within it. The only related information
 * which may be extracted is the original model's "parameter"/"result" nodes. Thus, we need to build a dummy model
 * starting from these fields in order to satisfy the API.
 *
 * @param inputDescriptors Describes the input nodes.
 * @param outputDescriptors Describes the output nodes.
 * @returns The dummy "ov::Model" composed of "parameter" and "result" nodes built using the given descriptors.
 */
std::shared_ptr<ov::Model> create_dummy_model(const std::vector<IODescriptor>& inputDescriptors,
                                              const std::vector<IODescriptor>& outputDescriptors,
                                              const bool benchmarkInit = false) {
    ov::ParameterVector parameters;
    ov::NodeVector results;

    for (const IODescriptor& inputDescriptor : inputDescriptors) {
        if (!benchmarkInit) {
            if (inputDescriptor.isStateInput || inputDescriptor.isStateOutput || inputDescriptor.isShapeTensor ||
                inputDescriptor.isInitInputWeights || inputDescriptor.isMainInputWeights) {
                continue;
            }

            std::shared_ptr<ov::op::v0::Parameter> parameter = std::make_shared<ov::op::v0::Parameter>(
                inputDescriptor.precision,
                inputDescriptor.shapeFromIRModel.has_value() ? *inputDescriptor.shapeFromIRModel
                                                             : inputDescriptor.shapeFromCompiler);
            parameter->set_friendly_name(inputDescriptor.nodeFriendlyName);
            parameter->output(0).get_tensor().set_names(inputDescriptor.outputTensorNames);
            parameters.push_back(parameter);
        } else {
            if (inputDescriptor.isStateInput || inputDescriptor.isStateOutput || inputDescriptor.isShapeTensor ||
                inputDescriptor.isMainInputWeights) {
                continue;
            }

            std::shared_ptr<ov::op::v0::Parameter> parameter = std::make_shared<ov::op::v0::Parameter>(
                inputDescriptor.precision,
                inputDescriptor.shapeFromIRModel.has_value() ? *inputDescriptor.shapeFromIRModel
                                                             : inputDescriptor.shapeFromCompiler);
            parameter->set_friendly_name(inputDescriptor.nameFromCompiler);
            parameter->output(0).get_tensor().set_names(
                std::unordered_set<std::string>{inputDescriptor.nameFromCompiler});
            parameters.push_back(parameter);
        }
    }

    // The "result" nodes require a parent node in order to satisfy the API conventions. Additionally, a dummy shape for
    // the "Constant" node was required since the specific constructor does not accept "ov::PartialShape" values (a
    // constant can't have dynamic shape). The dummy tensor was also brought in order to register the correct,
    // potentially dynamic, output shape.
    for (const IODescriptor& outputDescriptor : outputDescriptors) {
        if (!benchmarkInit) {
            if (outputDescriptor.isStateInput || outputDescriptor.isStateOutput || outputDescriptor.isShapeTensor ||
                outputDescriptor.isInitOutputWeights) {
                continue;
            }

            std::shared_ptr<ov::Node> constantDummy =
                std::make_shared<ov::op::v0::Constant>(outputDescriptor.precision, CONSTANT_NODE_DUMMY_SHAPE);

            const std::shared_ptr<ov::descriptor::Tensor>& tensorDummy =
                std::make_shared<ov::descriptor::Tensor>(outputDescriptor.precision,
                                                         outputDescriptor.shapeFromCompiler,
                                                         outputDescriptor.outputTensorNames);

            std::shared_ptr<ov::Node> result = std::make_shared<ov::op::v0::Result>(constantDummy);
            result->output(0).set_tensor_ptr(tensorDummy);

            result->set_friendly_name(outputDescriptor.nodeFriendlyName);
            results.push_back(result);
        } else {
            if (outputDescriptor.isStateInput || outputDescriptor.isStateOutput || outputDescriptor.isShapeTensor) {
                continue;
            }

            std::shared_ptr<ov::Node> constantDummy =
                std::make_shared<ov::op::v0::Constant>(outputDescriptor.precision, CONSTANT_NODE_DUMMY_SHAPE);

            const std::shared_ptr<ov::descriptor::Tensor>& tensorDummy = std::make_shared<ov::descriptor::Tensor>(
                outputDescriptor.precision,
                outputDescriptor.shapeFromCompiler,
                std::unordered_set<std::string>{outputDescriptor.nameFromCompiler});

            std::shared_ptr<ov::Node> result = std::make_shared<ov::op::v0::Result>(constantDummy);
            result->output(0).set_tensor_ptr(tensorDummy);

            result->set_friendly_name(outputDescriptor.nameFromCompiler);
            results.push_back(result);
        }
    }

    return std::make_shared<ov::Model>(results, parameters);
}

/**
 * @brief Setting batching mode
 * @details  In the case of older drivers, we force batching to compiler mode since it is not
 * supported. Othwersie set it tu AUTO if this wasn't set by the user
 * @param isBatchingSupported  Newer driver versions support batching mode on the plugin.
 * @param config A configuration map.
 */
void set_batch_config(bool isBatchingSupported, Config& config) {
    if (!isBatchingSupported) {
        if (config.has<BATCH_MODE>()) {
            if (config.get<BATCH_MODE>() == ov::intel_npu::BatchMode::PLUGIN) {
                OPENVINO_THROW("Batching on plugin is not supported with this driver version");
            }
        }

        std::stringstream strStream;
        strStream << ov::intel_npu::BatchMode::COMPILER;
        config.update({{ov::intel_npu::batch_mode.name(), strStream.str()}});
    }

    if (!config.has<BATCH_MODE>()) {
        std::stringstream strStream;
        strStream << ov::intel_npu::BatchMode::AUTO;
        config.update({{ov::intel_npu::batch_mode.name(), strStream.str()}});
    }
}

std::map<std::string, std::string> any_copy(const ov::AnyMap& params) {
    std::map<std::string, std::string> result;
    for (auto&& value : params) {
        // The value of cache_encryption_callbacks cannot be converted to std::string
        if (value.first == ov::cache_encryption_callbacks.name()) {
            continue;
        }
        result.emplace(value.first, value.second.as<std::string>());
    }
    return result;
}

size_t getFileSize(std::istream& stream) {
    auto log = Logger::global().clone("getFileSize");
    if (!stream) {
        OPENVINO_THROW("Stream is in bad status! Please check the passed stream status!");
    }

    const size_t streamStart = stream.tellg();
    stream.seekg(0, std::ios_base::end);
    const size_t streamEnd = stream.tellg();
    stream.seekg(streamStart, std::ios_base::beg);

    log.debug("Read blob size: streamStart=%zu, streamEnd=%zu", streamStart, streamEnd);

    if (streamEnd < streamStart) {
        OPENVINO_THROW("Invalid stream size: streamEnd (",
                       streamEnd,
                       ") is not larger than streamStart (",
                       streamStart,
                       ")!");
    }

    return streamEnd - streamStart;
}

void update_log_level(const std::map<std::string, std::string>& propertiesMap) {
    auto it = propertiesMap.find(std::string(LOG_LEVEL::key()));
    if (it != propertiesMap.end()) {
        std::istringstream is(it->second);
        ov::log::Level level;
        is >> level;
        Logger::global().setLevel(level);
    }
}

}  // namespace

namespace intel_npu {

static Config merge_configs(const Config& globalConfig,
                            const std::map<std::string, std::string>& rawConfig,
                            OptionMode mode = OptionMode::Both) {
    update_log_level(rawConfig);
    Config localConfig = globalConfig;
    localConfig.update(rawConfig, mode);
    return localConfig;
}

static auto get_specified_device_name(const Config config) {
    if (config.has<DEVICE_ID>()) {
        return config.get<DEVICE_ID>();
    }
    return std::string();
}

static Config add_platform_to_the_config(Config config, const std::string_view platform) {
    config.update({{ov::intel_npu::platform.name(), std::string(platform)}});
    return config;
}

Plugin::Plugin()
    : _options(std::make_shared<OptionsDesc>()),
      _globalConfig(_options),
      _logger("NPUPlugin", Logger::global().level()) {
    OV_ITT_SCOPED_TASK(itt::domains::NPUPlugin, "Plugin::Plugin");
    set_device_name("NPU");

    registerCommonOptions(*_options);
    registerCompilerOptions(*_options);
    registerRunTimeOptions(*_options);

    // parse env_variables to get LOG_LEVEL if needed
    _globalConfig.parseEnvVars();

    // TODO: generation of available backends list can be done during execution of CMake scripts
    std::vector<AvailableBackends> backendRegistry;

#if defined(OPENVINO_STATIC_LIBRARY)
    backendRegistry.push_back(AvailableBackends::LEVEL_ZERO);
#else
#    if defined(ENABLE_IMD_BACKEND)
    if (const auto* envVar = std::getenv("IE_NPU_USE_IMD_BACKEND")) {
        if (envVarStrToBool("IE_NPU_USE_IMD_BACKEND", envVar)) {
            backendRegistry.push_back(AvailableBackends::IMD);
        }
    }
#    endif

#    if defined(_WIN32) || defined(_WIN64) || (defined(__linux__) && defined(__x86_64__))
    backendRegistry.push_back(AvailableBackends::LEVEL_ZERO);
#    endif
#endif

    OV_ITT_TASK_CHAIN(PLUGIN, itt::domains::NPUPlugin, "Plugin::Plugin", "NPUBackends");
    _backends = std::make_shared<NPUBackends>(backendRegistry, _globalConfig);
    OV_ITT_TASK_NEXT(PLUGIN, "registerOptions");
    _backends->registerOptions(*_options);

    OV_ITT_TASK_NEXT(PLUGIN, "Metrics");
    _metrics = std::make_unique<Metrics>(_backends);

    // parse again env_variables after backend is initialized to get backend proprieties
    _globalConfig.parseEnvVars();

    // Map from name to function {Config -> ov::Any}
    // Note that some properties are RW before network is loaded, and become RO after network is loaded
    _properties = {
        // OV Public
        // =========
        {ov::supported_properties.name(),
         {true,
          ov::PropertyMutability::RO,
          [&](const Config&) {
              return _supportedProperties;
          }}},
        {ov::enable_profiling.name(),
         {true,
          ov::PropertyMutability::RW,
          [](const Config& config) {
              return config.get<PERF_COUNT>();
          }}},
        {ov::hint::performance_mode.name(),
         {true,
          ov::PropertyMutability::RW,
          [](const Config& config) {
              return config.get<PERFORMANCE_HINT>();
          }}},
        {ov::hint::execution_mode.name(),
         {true,
          ov::PropertyMutability::RW,
          [](const Config& config) {
              return config.get<EXECUTION_MODE_HINT>();
          }}},
        {ov::hint::num_requests.name(),
         {true,
          ov::PropertyMutability::RW,
          [](const Config& config) {
              return config.get<PERFORMANCE_HINT_NUM_REQUESTS>();
          }}},
        {ov::hint::inference_precision.name(),
         {true,
          ov::PropertyMutability::RW,
          [](const Config& config) {
              return config.get<INFERENCE_PRECISION_HINT>();
          }}},
        {ov::hint::enable_cpu_pinning.name(),
         {true,
          ov::PropertyMutability::RW,
          [](const Config& config) {
              return config.get<ENABLE_CPU_PINNING>();
          }}},
        {ov::log::level.name(),
         {true,
          ov::PropertyMutability::RW,
          [](const Config& config) {
              return config.get<LOG_LEVEL>();
          }}},
        {ov::cache_dir.name(),
         {true,
          ov::PropertyMutability::RW,
          [](const Config& config) {
              return config.get<CACHE_DIR>();
          }}},
        {ov::device::id.name(),
         {true,
          ov::PropertyMutability::RW,
          [](const Config& config) {
              return config.get<DEVICE_ID>();
          }}},
        {ov::compilation_num_threads.name(),
         {true,
          ov::PropertyMutability::RW,
          [](const Config& config) {
              return config.getString<COMPILATION_NUM_THREADS>();
          }}},
        {ov::available_devices.name(),
         {true,
          ov::PropertyMutability::RO,
          [&](const Config&) {
              return _metrics->GetAvailableDevicesNames();
          }}},
        {ov::workload_type.name(),
         {_backends->isCommandQueueExtSupported(),
          ov::PropertyMutability::RW,
          [](const Config& config) {
              return config.get<WORKLOAD_TYPE>();
          }}},
        {ov::device::capabilities.name(),
         {true,
          ov::PropertyMutability::RO,
          [&](const Config&) {
              return _metrics->GetOptimizationCapabilities();
          }}},
        {ov::optimal_number_of_infer_requests.name(),
         {true,
          ov::PropertyMutability::RO,
          [&](const Config& config) {
              return static_cast<uint32_t>(getOptimalNumberOfInferRequestsInParallel(add_platform_to_the_config(
                  config,
                  _backends->getCompilationPlatform(config.get<PLATFORM>(), config.get<DEVICE_ID>()))));
          }}},
        {ov::range_for_async_infer_requests.name(),
         {true,
          ov::PropertyMutability::RO,
          [&](const Config&) {
              return _metrics->GetRangeForAsyncInferRequest();
          }}},
        {ov::range_for_streams.name(),
         {true,
          ov::PropertyMutability::RO,
          [&](const Config&) {
              return _metrics->GetRangeForStreams();
          }}},
        {ov::num_streams.name(),
         {true,
          ov::PropertyMutability::RO,
          [](const Config& config) {
              return config.get<NUM_STREAMS>();
          }}},
        {ov::device::uuid.name(),
         {true,
          ov::PropertyMutability::RO,
          [&](const Config& config) {
              const auto specifiedDeviceName = get_specified_device_name(config);
              auto devUuid = _metrics->GetDeviceUuid(specifiedDeviceName);
              return decltype(ov::device::uuid)::value_type{devUuid};
          }}},
        {ov::device::luid.name(),
         {_backends->isLUIDExtSupported(),
          ov::PropertyMutability::RO,
          [&](const Config& config) {
              const auto specifiedDeviceName = get_specified_device_name(config);
              return _metrics->GetDeviceLUID(specifiedDeviceName);
          }}},
        // Add FULL_DEVICE_NAME and DEVICE_ARCHITECTURE in supported
        // properties list only in case of non-empty device list (#1424144d)
        {ov::device::architecture.name(),
         {!_metrics->GetAvailableDevicesNames().empty(),
          ov::PropertyMutability::RO,
          [&](const Config& config) {
              const auto specifiedDeviceName = get_specified_device_name(config);
              return _metrics->GetDeviceArchitecture(specifiedDeviceName);
          }}},
        {ov::device::full_name.name(),
         {!_metrics->GetAvailableDevicesNames().empty(),
          ov::PropertyMutability::RO,
          [&](const Config& config) {
              const auto specifiedDeviceName = get_specified_device_name(config);
              return _metrics->GetFullDeviceName(specifiedDeviceName);
          }}},
        {ov::hint::model_priority.name(),
         {true,
          ov::PropertyMutability::RW,
          [](const Config& config) {
              return config.get<MODEL_PRIORITY>();
          }}},
        {ov::device::pci_info.name(),
         {true,
          ov::PropertyMutability::RO,
          [&](const Config& config) {
              return _metrics->GetPciInfo(get_specified_device_name(config));
          }}},
        {ov::device::gops.name(),
         {true,
          ov::PropertyMutability::RO,
          [&](const Config& config) {
              return _metrics->GetGops(get_specified_device_name(config));
          }}},
        {ov::device::type.name(),
         {true,
          ov::PropertyMutability::RO,
          [&](const Config& config) {
              return _metrics->GetDeviceType(get_specified_device_name(config));
          }}},
        {ov::execution_devices.name(),
         {true,
          ov::PropertyMutability::RO,
          [&](const Config& config) {
              if (_metrics->GetAvailableDevicesNames().size() > 1) {
                  return std::string("NPU." + config.get<DEVICE_ID>());
              } else {
                  return std::string("NPU");
              }
          }}},
        // OV Internals
        // =========
        {ov::internal::caching_properties.name(),
         {false,
          ov::PropertyMutability::RO,
          [&](const Config&) {
              return _metrics->GetCachingProperties();
          }}},
        {ov::internal::exclusive_async_requests.name(),
         {false,
          ov::PropertyMutability::RW,
          [](const Config& config) {
              return config.get<EXCLUSIVE_ASYNC_REQUESTS>();
          }}},
        {ov::internal::supported_properties.name(),
         {false,
          ov::PropertyMutability::RO,
          [&](const Config&) {
              return _metrics->GetInternalSupportedProperties();
          }}},
        // NPU Public
        // =========
        {ov::intel_npu::device_alloc_mem_size.name(),
         {true,
          ov::PropertyMutability::RO,
          [&](const Config& config) {
              return _metrics->GetDeviceAllocMemSize(get_specified_device_name(config));
          }}},
        {ov::intel_npu::device_total_mem_size.name(),
         {true,
          ov::PropertyMutability::RO,
          [&](const Config& config) {
              return _metrics->GetDeviceTotalMemSize(get_specified_device_name(config));
          }}},
        {ov::intel_npu::driver_version.name(),
         {true,
          ov::PropertyMutability::RO,
          [&](const Config& config) {
              return _metrics->GetDriverVersion();
          }}},
        {ov::intel_npu::compilation_mode_params.name(),
         {true,
          ov::PropertyMutability::RW,
          [](const Config& config) {
              return config.get<COMPILATION_MODE_PARAMS>();
          }}},
        {ov::intel_npu::turbo.name(),
         {_backends->isCommandQueueExtSupported(),
          ov::PropertyMutability::RW,
          [](const Config& config) {
              return config.get<TURBO>();
          }}},
        {ov::intel_npu::tiles.name(),
         {true,
          ov::PropertyMutability::RW,
          [](const Config& config) {
              return config.get<TILES>();
          }}},
        {ov::intel_npu::max_tiles.name(),
         {true,
          ov::PropertyMutability::RW,
          [&](const Config& config) {
              if (!config.has<MAX_TILES>()) {
                  const auto specifiedDeviceName = get_specified_device_name(config);
                  return static_cast<int64_t>(_metrics->GetMaxTiles(specifiedDeviceName));
              }
              return config.get<MAX_TILES>();
          }}},
        {ov::intel_npu::bypass_umd_caching.name(),
         {true,
          ov::PropertyMutability::RW,
          [](const Config& config) {
              return config.get<BYPASS_UMD_CACHING>();
          }}},
        {ov::intel_npu::defer_weights_load.name(),
         {true,
          ov::PropertyMutability::RW,
          [](const Config& config) {
              return config.get<DEFER_WEIGHTS_LOAD>();
          }}},
        // NPU Private
        // =========
        {ov::intel_npu::dma_engines.name(),
         {false,
          ov::PropertyMutability::RW,
          [](const Config& config) {
              return config.get<DMA_ENGINES>();
          }}},
        {ov::intel_npu::dpu_groups.name(),
         {false,
          ov::PropertyMutability::RW,
          [](const Config& config) {
              return config.get<DPU_GROUPS>();
          }}},
        {ov::intel_npu::stepping.name(),
         {false,
          ov::PropertyMutability::RW,
          [&](const Config& config) {
              if (!config.has<STEPPING>()) {
                  const auto specifiedDeviceName = get_specified_device_name(config);
                  return static_cast<int64_t>(_metrics->GetSteppingNumber(specifiedDeviceName));
              } else {
                  return config.get<STEPPING>();
              }
          }}},
        {ov::intel_npu::compilation_mode.name(),
         {false,
          ov::PropertyMutability::RW,
          [](const Config& config) {
              return config.get<COMPILATION_MODE>();
          }}},
        {ov::intel_npu::compiler_type.name(),
         {false,
          ov::PropertyMutability::RW,
          [](const Config& config) {
              return config.getString<COMPILER_TYPE>();
          }}},
        {ov::intel_npu::platform.name(),
         {false,
          ov::PropertyMutability::RW,
          [](const Config& config) {
              return config.get<PLATFORM>();
          }}},
        {ov::intel_npu::backend_name.name(),
         {false,
          ov::PropertyMutability::RO,
          [&](const Config&) {
              return _metrics->GetBackendName();
          }}},
        {ov::intel_npu::create_executor.name(),
         {false,
          ov::PropertyMutability::RW,
          [](const Config& config) {
              return config.get<CREATE_EXECUTOR>();
          }}},
        {ov::intel_npu::dynamic_shape_to_static.name(),
         {false,
          ov::PropertyMutability::RW,
          [](const Config& config) {
              return config.get<DYNAMIC_SHAPE_TO_STATIC>();
          }}},
        {ov::intel_npu::profiling_type.name(),
         {false,
          ov::PropertyMutability::RW,
          [](const Config& config) {
              return config.get<PROFILING_TYPE>();
          }}},
        {ov::intel_npu::backend_compilation_params.name(),
         {false,
          ov::PropertyMutability::RW,
          [](const Config& config) {
              return config.getString<BACKEND_COMPILATION_PARAMS>();
          }}},
<<<<<<< HEAD
        {ov::intel_npu::batch_mode.name(),
         {false,
          ov::PropertyMutability::RW,
          [](const Config& config) {
              return config.getString<BATCH_MODE>();
          }}},
        {ov::intel_npu::separate_weights_version.name(),
         {false,
          ov::PropertyMutability::RW,
          [](const Config& config) {
              return config.getString<SEPARATE_WEIGHTS_VERSION>();
          }}},
        {ov::intel_npu::benchmark_init.name(),
         {false,
          ov::PropertyMutability::RW,
          [](const Config& config) {
              return config.getString<BENCHMARK_INIT>();
          }}},
    };
=======
        {ov::intel_npu::run_inferences_sequentially.name(),
         {false,
          ov::PropertyMutability::RW,
          [](const Config& config) {
              return config.get<RUN_INFERENCES_SEQUENTIALLY>();
          }}},
        {ov::intel_npu::batch_mode.name(), {false, ov::PropertyMutability::RW, [](const Config& config) {
                                                return config.getString<BATCH_MODE>();
                                            }}}};
>>>>>>> 99d7cd4b

    for (auto& property : _properties) {
        if (std::get<0>(property.second)) {
            _supportedProperties.emplace_back(ov::PropertyName(property.first, std::get<1>(property.second)));
        }
    }
}

void Plugin::set_property(const ov::AnyMap& properties) {
    const std::map<std::string, std::string> config = any_copy(properties);
    update_log_level(config);
    for (const auto& configEntry : config) {
        if (_properties.find(configEntry.first) == _properties.end()) {
            OPENVINO_THROW("Unsupported configuration key: ", configEntry.first);
        } else {
            if (std::get<1>(_properties[configEntry.first]) == ov::PropertyMutability::RO) {
                OPENVINO_THROW("READ-ONLY configuration key: ", configEntry.first);
            }
        }
    }

    _globalConfig.update(config);
    if (_backends != nullptr) {
        _backends->setup(_globalConfig);
    }

    for (const auto& entry : config) {
        _config[entry.first] = entry.second;
    }
}

ov::Any Plugin::get_property(const std::string& name, const ov::AnyMap& arguments) const {
    const std::map<std::string, std::string>& amends = any_copy(arguments);
    const Config amendedConfig = merge_configs(_globalConfig, amends);

    auto&& configIterator = _properties.find(name);
    if (configIterator != _properties.cend()) {
        return std::get<2>(configIterator->second)(amendedConfig);
    }

    OPENVINO_THROW("Unsupported configuration key: ", name);
}

std::shared_ptr<ov::ICompiledModel> Plugin::compile_model(const std::shared_ptr<const ov::Model>& model,
                                                          const ov::AnyMap& properties) const {
    OV_ITT_SCOPED_TASK(itt::domains::NPUPlugin, "Plugin::compile_model");
    OV_ITT_TASK_CHAIN(PLUGIN_COMPILE_MODEL, itt::domains::NPUPlugin, "Plugin::compile_model", "merge_configs");

    // Before going any further: if
    // ... 1 - NPUW mode is activated
    // ... 2 - this request is NOT coming from NPUW,
    // activate the NPUW path
    auto useNpuwKey = ov::intel_npu::use_npuw.name();
    ov::AnyMap localProperties = properties;
    if (localProperties.count(useNpuwKey)) {
        if (localProperties.at(useNpuwKey).as<bool>() == true) {
            // CACHE_DIR isn't supported with NPU_USE_NPUW
            if (localProperties.count(ov::cache_dir.name()) || !_globalConfig.get<CACHE_DIR>().empty()) {
                OPENVINO_THROW("Option 'CACHE_DIR' is not supported with NPU_USE_NPUW!");
            }
            return ov::npuw::ICompiledModel::create(model->clone(), shared_from_this(), localProperties);
        } else {
            // NPUW is disabled, remove the key from the properties
            localProperties.erase(useNpuwKey);
        }
    }

    const std::map<std::string, std::string> localPropertiesMap = any_copy(localProperties);
    auto localConfig = merge_configs(_globalConfig, localPropertiesMap);
    update_log_level(localPropertiesMap);

    const auto set_cache_dir = localConfig.get<CACHE_DIR>();
    if (!set_cache_dir.empty()) {
        const auto compilerType = localConfig.get<COMPILER_TYPE>();
        if (compilerType == ov::intel_npu::CompilerType::MLIR) {
            OPENVINO_THROW("Option 'CACHE_DIR' is not supported with MLIR compiler type");
        }
    }

    const auto platform = _backends->getCompilationPlatform(localConfig.get<PLATFORM>(), localConfig.get<DEVICE_ID>());
    auto device = _backends->getDevice(localConfig.get<DEVICE_ID>());
    localConfig.update({{ov::intel_npu::platform.name(), platform}});

    set_batch_config(_backends->isBatchingSupported(), localConfig);

    if (!model->get_variables().empty()) {
        if (localConfig.get<BATCH_MODE>() == ov::intel_npu::BatchMode::PLUGIN) {
            OPENVINO_THROW("This model contains states, thus it is not supported when handling batching on the plugin");
        }

        _logger.info("The batching will be handled by the compiler due to states found inside the IR");

        std::stringstream strStream;
        strStream << ov::intel_npu::BatchMode::COMPILER;
        localConfig.update({{ov::intel_npu::batch_mode.name(), strStream.str()}});
    }

    // Update stepping w/ information from driver, unless provided by user or we are off-device
    // Ignore, if compilation was requested for platform, different from current
    if (!localConfig.has<STEPPING>() && device != nullptr &&
        device->getName() == ov::intel_npu::Platform::standardize(platform) &&
        _metrics->GetBackendName() == "level_zero") {
        try {
            localConfig.update({{ov::intel_npu::stepping.name(), std::to_string(device->getSubDevId())}});
        } catch (...) {
            _logger.warning("Stepping information not implemented by selected backend. Skipping. Please provide "
                            "NPU_STEPPING if required.");
        }
    }
    // Update max_tiles w/ information from driver, unless provided by user or we are off-device
    // Ignore, if compilation was requested for platform, different from current
    if (!localConfig.has<MAX_TILES>() && device != nullptr &&
        device->getName() == ov::intel_npu::Platform::standardize(platform) &&
        _metrics->GetBackendName() == "level_zero") {
        try {
            localConfig.update({{ov::intel_npu::max_tiles.name(), std::to_string(device->getMaxNumSlices())}});
        } catch (...) {
            _logger.warning("Max tiles information not implemented by selected backend. Skipping. Please provide "
                            "NPU_MAX_TILES if required.");
        }
    }

    auto original_model = model->clone();
    auto compiler = getCompiler(localConfig);

    OV_ITT_TASK_NEXT(PLUGIN_COMPILE_MODEL, "compile");

    std::shared_ptr<intel_npu::IGraph> graph;
    std::shared_ptr<intel_npu::IGraph> initGraph;
    std::shared_ptr<ov::Model> initModel;

    try {
        _logger.debug("performing compile");

        if (localConfig.get<SEPARATE_WEIGHTS_VERSION>() == 0) {
            graph = compiler->compile(model, localConfig);
        } else {
            initModel = model->clone();

            auto begin = std::chrono::steady_clock::now();
            const std::vector<std::shared_ptr<intel_npu::IGraph>> initMainGraph =
                compiler->compileWS(initModel, localConfig);
            auto end = std::chrono::steady_clock::now();
            std::cout << "compiler->compileWS() call "
                      << std::chrono::duration_cast<std::chrono::milliseconds>(end - begin).count() << "[ms]"
                      << std::endl;

            initGraph = initMainGraph[0];
            graph = initMainGraph[1];
        }
    } catch (const std::exception& ex) {
        OPENVINO_THROW(ex.what());
    } catch (...) {
        _logger.error("Unexpected exception");
        OPENVINO_THROW("NPU plugin: got an unexpected exception from compiler");
    }

    std::shared_ptr<ov::ICompiledModel> compiledModel;
    try {
        compiledModel = std::make_shared<CompiledModel>(original_model,
                                                        shared_from_this(),
                                                        device,
                                                        graph,
                                                        localConfig,
                                                        initGraph,
                                                        initModel);
    } catch (const std::exception& ex) {
        OPENVINO_THROW(ex.what());
    } catch (...) {
        OPENVINO_THROW("Unexpected exception thrown upon attempting to create the \"CompiledModel\" object");
    }

    ++_compiledModelLoadCounter;
    OV_ITT_TASK_SKIP(PLUGIN_COMPILE_MODEL);

    return compiledModel;
}

std::shared_ptr<ov::ICompiledModel> Plugin::compile_model(const std::shared_ptr<const ov::Model>& model,
                                                          const ov::AnyMap& properties,
                                                          const ov::SoPtr<ov::IRemoteContext>& context) const {
    auto casted = std::dynamic_pointer_cast<RemoteContextImpl>(context._ptr);
    if (casted == nullptr) {
        OPENVINO_THROW("Invalid remote context type. Can't cast to ov::intel_npu::RemoteContext type");
    }

    return compile_model(model, properties);
}

ov::SoPtr<ov::IRemoteContext> Plugin::create_context(const ov::AnyMap& remote_properties) const {
    return get_default_context(remote_properties);
}

ov::SoPtr<ov::IRemoteContext> Plugin::get_default_context(const ov::AnyMap&) const {
    return std::make_shared<RemoteContextImpl>(_backends, _globalConfig);
}

std::shared_ptr<ov::ICompiledModel> Plugin::import_model(std::istream& stream, const ov::AnyMap& properties) const {
    OV_ITT_SCOPED_TASK(itt::domains::NPUPlugin, "Plugin::import_model");
    OV_ITT_TASK_CHAIN(PLUGIN_IMPORT_MODEL, itt::domains::NPUPlugin, "Plugin::import_model", "merge_configs");

    const std::map<std::string, std::string> propertiesMap = any_copy(properties);
    auto localConfig = merge_configs(_globalConfig, propertiesMap, OptionMode::RunTime);
    _logger.setLevel(localConfig.get<LOG_LEVEL>());
    const auto platform = _backends->getCompilationPlatform(localConfig.get<PLATFORM>(), localConfig.get<DEVICE_ID>());
    localConfig.update({{ov::intel_npu::platform.name(), platform}});
    auto device = _backends->getDevice(localConfig.get<DEVICE_ID>());

    set_batch_config(_backends->isBatchingSupported(), localConfig);

    const auto loadedFromCache = localConfig.get<LOADED_FROM_CACHE>();
    if (!loadedFromCache) {
        _logger.warning(
            "The usage of a compiled model can lead to undefined behavior. Please use OpenVINO IR instead!");
    }

    OV_ITT_TASK_NEXT(PLUGIN_IMPORT_MODEL, "parse");

    std::shared_ptr<ov::ICompiledModel> compiledModel;

    try {
        auto compiler = getCompiler(localConfig);

        if (localConfig.get<SEPARATE_WEIGHTS_VERSION>() == 0) {
            auto graphSize = getFileSize(stream);

            std::vector<uint8_t> blob(graphSize);
            stream.read(reinterpret_cast<char*>(blob.data()), graphSize);
            if (!stream) {
                OPENVINO_THROW("Failed to read data from stream!");
            }
            _logger.debug("Successfully read %zu bytes into blob.", graphSize);

            auto graph = compiler->parse(std::move(blob), localConfig);
            graph->update_network_name("net" + std::to_string(_compiledModelLoadCounter++));

            const std::shared_ptr<ov::Model> modelDummy =
                create_dummy_model(graph->get_metadata().inputs, graph->get_metadata().outputs);

            compiledModel = std::make_shared<CompiledModel>(modelDummy, shared_from_this(), device, graph, localConfig);
        } else {
            uint32_t xmlSize;
            uint32_t binSize;
            uint32_t blobSize;
            uint32_t initBlobSize;
            std::string xml;

            stream >> xmlSize;
            xml.resize(xmlSize);
            stream.read(xml.data(), xmlSize);

            stream >> binSize;
            ov::Tensor weightsTensor(ov::element::Type_t::u8, ov::Shape({binSize}));
            stream.read(reinterpret_cast<char*>(weightsTensor.data()), binSize);

            const std::shared_ptr<ov::Model> initModel = get_core()->read_model(xml, weightsTensor);

            stream >> blobSize;
            std::vector<uint8_t> blob(blobSize);
            stream.read(reinterpret_cast<char*>(blob.data()), blobSize);

            stream >> initBlobSize;
            std::vector<uint8_t> initBlob(initBlobSize);
            stream.read(reinterpret_cast<char*>(initBlob.data()), initBlobSize);

            auto initGraph = compiler->parse(std::move(initBlob), localConfig);
            initGraph->update_network_name("net" + std::to_string(_compiledModelLoadCounter++));
            auto graph = compiler->parse(std::move(blob), localConfig);
            graph->update_network_name("net" + std::to_string(_compiledModelLoadCounter++));

            if (!localConfig.get<BENCHMARK_INIT>()) {
                const std::shared_ptr<ov::Model> modelDummy =
                    create_dummy_model(graph->get_metadata().inputs, graph->get_metadata().outputs);
                compiledModel = std::make_shared<CompiledModel>(modelDummy,
                                                                shared_from_this(),
                                                                device,
                                                                graph,
                                                                localConfig,
                                                                initGraph,
                                                                initModel);
            } else {
                const std::shared_ptr<ov::Model> modelDummy =
                    create_dummy_model(initGraph->get_metadata().inputs, initGraph->get_metadata().outputs, true);
                compiledModel =
                    std::make_shared<CompiledModel>(modelDummy, shared_from_this(), device, initGraph, localConfig);
            }
        }
    } catch (const std::exception& ex) {
        OPENVINO_THROW("Can't import network: ", ex.what());
    } catch (...) {
        OPENVINO_THROW("NPU import_model got unexpected exception from CompiledModel");
    }

    OV_ITT_TASK_SKIP(PLUGIN_IMPORT_MODEL);

    return compiledModel;
}

std::shared_ptr<ov::ICompiledModel> Plugin::import_model(std::istream& stream,
                                                         const ov::SoPtr<ov::IRemoteContext>& context,
                                                         const ov::AnyMap& properties) const {
    auto casted = std::dynamic_pointer_cast<RemoteContextImpl>(context._ptr);
    if (casted == nullptr) {
        OPENVINO_THROW("Invalid remote context type. Can't cast to ov::intel_npu::RemoteContext type");
    }

    return import_model(stream, properties);
}

ov::SupportedOpsMap Plugin::query_model(const std::shared_ptr<const ov::Model>& model,
                                        const ov::AnyMap& properties) const {
    OV_ITT_SCOPED_TASK(itt::domains::NPUPlugin, "Plugin::query_model");
    const std::map<std::string, std::string> propertiesMap = any_copy(properties);
    auto localConfig = merge_configs(_globalConfig, propertiesMap, OptionMode::CompileTime);
    _logger.setLevel(localConfig.get<LOG_LEVEL>());
    const auto platform = _backends->getCompilationPlatform(localConfig.get<PLATFORM>(), localConfig.get<DEVICE_ID>());
    localConfig.update({{ov::intel_npu::platform.name(), platform}});

    auto compiler = getCompiler(localConfig);
    ov::SupportedOpsMap supportedOpsMap;
    try {
        supportedOpsMap = compiler->query(model, localConfig);
    } catch (const std::runtime_error& e) {
        OPENVINO_THROW(e.what());
    } catch (...) {
        OPENVINO_THROW("NPU query_model got unexpected error from compiler");
    }

    return supportedOpsMap;
}

std::unique_ptr<ICompilerAdapter> Plugin::getCompiler(const Config& config) const {
    auto compilerType = config.get<COMPILER_TYPE>();
    _logger.debug("performing createCompiler");

    switch (compilerType) {
    case ov::intel_npu::CompilerType::MLIR: {
        if (_backends->getBackendName() != "LEVEL0") {
            return std::make_unique<PluginCompilerAdapter>(nullptr);
        }

        auto zeroBackend = std::dynamic_pointer_cast<ZeroEngineBackend>(_backends->getIEngineBackend()._ptr);
        if (zeroBackend == nullptr) {
            return std::make_unique<PluginCompilerAdapter>(nullptr);
        }

        return std::make_unique<PluginCompilerAdapter>(zeroBackend->getInitStruct());
    }
    case ov::intel_npu::CompilerType::DRIVER: {
        if (_backends->getBackendName() != "LEVEL0") {
            OPENVINO_THROW("NPU Compiler Adapter must be used with LEVEL0 backend");
        }

        auto zeroBackend = std::dynamic_pointer_cast<ZeroEngineBackend>(_backends->getIEngineBackend()._ptr);
        if (!zeroBackend) {
            OPENVINO_THROW("Failed to cast zeroBackend, zeroBackend is a nullptr");
        }

        return std::make_unique<DriverCompilerAdapter>(zeroBackend->getInitStruct());
    }
    default:
        OPENVINO_THROW("Invalid NPU_COMPILER_TYPE");
    }
}

std::atomic<int> Plugin::_compiledModelLoadCounter{1};

static const ov::Version version = {CI_BUILD_NUMBER, NPU_PLUGIN_LIB_NAME};
OV_DEFINE_PLUGIN_CREATE_FUNCTION(Plugin, version)

}  // namespace intel_npu<|MERGE_RESOLUTION|>--- conflicted
+++ resolved
@@ -7,7 +7,6 @@
 #include <fstream>
 
 #include "compiled_model.hpp"
-#include "npuw/compiled_model.hpp"
 #include "driver_compiler_adapter.hpp"
 #include "intel_npu/common/device_helpers.hpp"
 #include "intel_npu/common/igraph.hpp"
@@ -17,6 +16,7 @@
 #include "intel_npu/config/npuw.hpp"
 #include "intel_npu/config/runtime.hpp"
 #include "intel_npu/utils/zero/zero_init.hpp"
+#include "npuw/compiled_model.hpp"
 #include "openvino/op/constant.hpp"
 #include "openvino/op/parameter.hpp"
 #include "openvino/runtime/intel_npu/properties.hpp"
@@ -607,13 +607,18 @@
           [](const Config& config) {
               return config.getString<BACKEND_COMPILATION_PARAMS>();
           }}},
-<<<<<<< HEAD
         {ov::intel_npu::batch_mode.name(),
          {false,
           ov::PropertyMutability::RW,
           [](const Config& config) {
               return config.getString<BATCH_MODE>();
           }}},
+        {ov::intel_npu::run_inferences_sequentially.name(),
+         {false,
+          ov::PropertyMutability::RW,
+          [](const Config& config) {
+              return config.get<RUN_INFERENCES_SEQUENTIALLY>();
+          }}},
         {ov::intel_npu::separate_weights_version.name(),
          {false,
           ov::PropertyMutability::RW,
@@ -626,18 +631,8 @@
           [](const Config& config) {
               return config.getString<BENCHMARK_INIT>();
           }}},
+
     };
-=======
-        {ov::intel_npu::run_inferences_sequentially.name(),
-         {false,
-          ov::PropertyMutability::RW,
-          [](const Config& config) {
-              return config.get<RUN_INFERENCES_SEQUENTIALLY>();
-          }}},
-        {ov::intel_npu::batch_mode.name(), {false, ov::PropertyMutability::RW, [](const Config& config) {
-                                                return config.getString<BATCH_MODE>();
-                                            }}}};
->>>>>>> 99d7cd4b
 
     for (auto& property : _properties) {
         if (std::get<0>(property.second)) {
