// Copyright (C) 2018-2025 Intel Corporation
// SPDX-License-Identifier: Apache-2.0
//

#include "compiled_model.hpp"

#include <chrono>
#include <fstream>
#include <string_view>

#include "async_infer_request.hpp"
#include "intel_npu/common/itt.hpp"
#include "intel_npu/config/common.hpp"
#include "intel_npu/config/compiler.hpp"
#include "intel_npu/config/config.hpp"
#include "intel_npu/config/runtime.hpp"
#include "metadata.hpp"
#include "openvino/pass/constant_folding.hpp"
#include "openvino/runtime/properties.hpp"
#include "openvino/runtime/system_conf.hpp"
#include "openvino/runtime/threading/executor_manager.hpp"
#include "transformations/utils/utils.hpp"

namespace intel_npu {

using intel_npu::envVarStrToBool;

std::chrono::steady_clock::time_point begin;
std::chrono::steady_clock::time_point end;

CompiledModel::CompiledModel(const std::shared_ptr<const ov::Model>& model,
                             const std::shared_ptr<const ov::IPlugin>& plugin,
                             const std::shared_ptr<IDevice>& device,
                             const std::shared_ptr<IGraph>& graph,
                             const Config& config,
                             const std::shared_ptr<IGraph>& initGraph,
                             const std::shared_ptr<ov::Model>& initModel)
    : ICompiledModel(model, plugin),
      _config(config),
      _logger("CompiledModel", config.get<LOG_LEVEL>()),
      _device(device),
      _graph(graph),
      _initGraph(initGraph),
      _initModel(initModel) {
    OV_ITT_SCOPED_TASK(itt::domains::NPUPlugin, "CompiledModel::CompiledModel");

    OV_ITT_TASK_CHAIN(COMPILED_MODEL, itt::domains::NPUPlugin, "CompiledModel::CompiledModel", "initialize_properties");
    initialize_properties();
    configure_stream_executors();

    if (_config.get<SEPARATE_WEIGHTS_VERSION>() != 0 && _initGraph != nullptr) {
        if (_config.get<CREATE_EXECUTOR>() && !_config.get<DEFER_WEIGHTS_LOAD>()) {
            begin = std::chrono::steady_clock::now();
            std::tie(_weightsInputs, _initOutputsTensor) =
                _device->runInit(_initGraph, _initModel, get_context(), _config);
            end = std::chrono::steady_clock::now();
            std::cout << "run_init() call within the \"CompiledModel\" ctor "
                      << std::chrono::duration_cast<std::chrono::milliseconds>(end - begin).count() << "[ms]"
                      << std::endl;
        }
    }

    OV_ITT_TASK_SKIP(COMPILED_MODEL);
}

CompiledModel::~CompiledModel() {
    _logger.debug("~CompiledModel()");
    std::dynamic_pointer_cast<ov::threading::IStreamsExecutor>(get_task_executor())->cpu_reset();
}

std::shared_ptr<ov::IAsyncInferRequest> CompiledModel::create_infer_request() const {
    OV_ITT_SCOPED_TASK(itt::domains::NPUPlugin, "CompiledModel::create_infer_request");

    if (!_config.get<CREATE_EXECUTOR>() || _config.get<DEFER_WEIGHTS_LOAD>()) {
        _graph->initialize(_config);
    }

    const std::shared_ptr<SyncInferRequest>& syncInferRequest =
        _device->createInferRequest(shared_from_this(), _config);
    syncInferRequest->initialize_states();

    if (_config.get<SEPARATE_WEIGHTS_VERSION>() != 0 && _initGraph != nullptr) {
        if (!_config.get<CREATE_EXECUTOR>() || _config.get<DEFER_WEIGHTS_LOAD>()) {
            begin = std::chrono::steady_clock::now();
            _initGraph->initialize(_config);
            end = std::chrono::steady_clock::now();
            std::cout << "Init graph->initialize() "
                      << std::chrono::duration_cast<std::chrono::milliseconds>(end - begin).count() << "[ms]"
                      << std::endl;

            begin = std::chrono::steady_clock::now();
            std::tie(_weightsInputs, _initOutputsTensor) =
                _device->runInit(_initGraph, _initModel, get_context(), _config);
            end = std::chrono::steady_clock::now();
            std::cout << "run_init() call during inference request creation "
                      << std::chrono::duration_cast<std::chrono::milliseconds>(end - begin).count() << "[ms]"
                      << std::endl;
        }

        OPENVINO_ASSERT(_device != nullptr);

        begin = std::chrono::steady_clock::now();
        syncInferRequest->set_weights_inputs(_weightsInputs);
        end = std::chrono::steady_clock::now();
        std::cout << "set_weights_inputs() call "
                  << std::chrono::duration_cast<std::chrono::milliseconds>(end - begin).count() << "[ms]" << std::endl;
    } else if (_config.get<SEPARATE_WEIGHTS_VERSION>() != 0 && _initGraph == nullptr) {
        _logger.warning(
            "SEPARATE_WEIGHTS_VERSION config option was set but no compiled model for the init schedule was found. "
            "run_init() will not run.");
    }

    return std::make_shared<AsyncInferRequest>(syncInferRequest,
                                               get_task_executor(),
                                               _resultExecutor,
                                               get_callback_executor());
}

std::shared_ptr<ov::ISyncInferRequest> CompiledModel::create_sync_infer_request() const {
    OPENVINO_THROW_NOT_IMPLEMENTED(
        "The synchronous inference request structure implemented by the NPU plugin does not inherit "
        "the \"ov::ISyncInferRequest\" class");
}

void CompiledModel::export_model(std::ostream& stream) const {
    _logger.debug("CompiledModel::export_model");
    if (_config.get<SEPARATE_WEIGHTS_VERSION>() != 0) {
        _graph->custom_export(stream, _initGraph, _initModel);
        return;
    }

<<<<<<< HEAD
    size_t blobSizeBeforeVersioning = _graph->export_blob(stream);
    auto meta = Metadata<CURRENT_METADATA_VERSION>(blobSizeBeforeVersioning, ov::get_openvino_version().buildNumber);
=======
    auto meta = Metadata<CURRENT_METADATA_VERSION>(blobSizeBeforeVersioning, CURRENT_OPENVINO_VERSION);
>>>>>>> 5aefcd9e
    meta.write(stream);
}

std::shared_ptr<const ov::Model> CompiledModel::get_runtime_model() const {
    OPENVINO_NOT_IMPLEMENTED;
}

void CompiledModel::set_property(const ov::AnyMap& properties) {
    std::map<std::string, std::string> config;
    for (auto&& value : properties) {
        config.emplace(value.first, value.second.as<std::string>());
    }
    for (const auto& configEntry : config) {
        if (_properties.find(configEntry.first) == _properties.end()) {
            OPENVINO_THROW("Unsupported configuration key: ", configEntry.first);
        } else {
            if (std::get<1>(_properties[configEntry.first]) == ov::PropertyMutability::RO) {
                OPENVINO_THROW("READ-ONLY configuration key: ", configEntry.first);
            }
        }
    }

    _config.update(config);
    if (config.find(ov::workload_type.name()) != config.end()) {
        const auto workloadType = properties.at(ov::workload_type.name()).as<ov::WorkloadType>();
        _graph->set_workload_type(workloadType);
    }
}

ov::Any CompiledModel::get_property(const std::string& name) const {
    auto configIterator = _properties.find(name);
    if (configIterator != _properties.cend()) {
        return std::get<2>(configIterator->second)(_config);
    }

    OPENVINO_THROW("Unsupported property ", name);
}

const std::shared_ptr<IGraph>& CompiledModel::get_graph() const {
    return _graph;
}

const Config& CompiledModel::get_config() const {
    return _config;
}

void CompiledModel::configure_stream_executors() {
    std::shared_ptr<ov::threading::ITaskExecutor> task_executor;
    if (get_plugin()->get_property(ov::internal::exclusive_async_requests.name(), {}).as<bool>()) {
        task_executor = ov::threading::executor_manager()->get_executor("NPU");
    } else if (get_property(ov::hint::enable_cpu_pinning.name()).as<bool>()) {
        auto executor_config = ov::threading::IStreamsExecutor::Config{
            /* name = */ "Intel NPU plugin executor",
            /* streams = */ get_plugin()->get_property(ov::num_streams.name(), {}).as<ov::streams::Num>(),
            /* threads_per_stream = */ 1,
            /* thread_preferred_core_type = */ ov::hint::SchedulingCoreType::PCORE_ONLY,
            /* cpu_reservation = */ true};
        task_executor = std::make_shared<ov::threading::CPUStreamsExecutor>(executor_config);
    } else {
        task_executor = std::make_shared<ov::threading::CPUStreamsExecutor>(
            ov::threading::IStreamsExecutor::Config{"NPUPlugin executor"});
    }

    set_task_executor(std::move(task_executor));
    const auto executorId = _graph->get_metadata().name + "_NPUResultExecutor";
    _resultExecutor = ov::threading::executor_manager()->get_executor(executorId);
}

void CompiledModel::initialize_properties() {
    const auto pluginSupportedProperties =
        get_plugin()->get_property(ov::supported_properties.name(), {}).as<std::vector<ov::PropertyName>>();
    const auto isPropertySupported = [&pluginSupportedProperties](const std::string& name) {
        return std::any_of(pluginSupportedProperties.begin(),
                           pluginSupportedProperties.end(),
                           [&name](const ov::PropertyName& property) {
                               return property == name;
                           });
    };
    _properties = {
        // OV Public
        // =========
        {ov::supported_properties.name(),
         {true,
          ov::PropertyMutability::RO,
          [&](const Config&) {
              return _supportedProperties;
          }}},
        {ov::device::id.name(),
         {true,
          ov::PropertyMutability::RO,
          [](const Config& config) {
              return config.get<DEVICE_ID>();
          }}},
        {ov::enable_profiling.name(),
         {true,
          ov::PropertyMutability::RO,
          [](const Config& config) {
              return config.get<PERF_COUNT>();
          }}},
        {ov::model_name.name(),
         {true,
          ov::PropertyMutability::RO,
          [&](const Config&) {
              OPENVINO_ASSERT(_graph != nullptr, "Missing graph");
              return _graph->get_metadata().name;
          }}},
        {ov::optimal_number_of_infer_requests.name(),
         {true,
          ov::PropertyMutability::RO,
          [&](const Config& config) {
              // value is allowed to be queried prior the network is compiled
              return static_cast<uint32_t>(getOptimalNumberOfInferRequestsInParallel(config));
          }}},
        {ov::execution_devices.name(),
         {true,
          ov::PropertyMutability::RO,
          [&](const Config&) {
              return std::string("NPU");
          }}},
        {ov::loaded_from_cache.name(),
         {true,
          ov::PropertyMutability::RO,
          [](const Config& config) {
              return config.get<LOADED_FROM_CACHE>();
          }}},
        {ov::workload_type.name(),
         {isPropertySupported(ov::workload_type.name()),
          ov::PropertyMutability::RW,
          [](const Config& config) {
              return config.get<WORKLOAD_TYPE>();
          }}},
        // OV Public Hints
        // =========
        {ov::hint::performance_mode.name(),
         {true,
          ov::PropertyMutability::RO,
          [](const Config& config) {
              return config.get<PERFORMANCE_HINT>();
          }}},
        {ov::hint::execution_mode.name(),
         {true,
          ov::PropertyMutability::RO,
          [](const Config& config) {
              return config.get<EXECUTION_MODE_HINT>();
          }}},
        {ov::hint::num_requests.name(),
         {true,
          ov::PropertyMutability::RO,
          [](const Config& config) {
              return config.get<PERFORMANCE_HINT_NUM_REQUESTS>();
          }}},
        {ov::hint::inference_precision.name(),
         {true,
          ov::PropertyMutability::RO,
          [](const Config& config) {
              return config.get<INFERENCE_PRECISION_HINT>();
          }}},
        {ov::hint::enable_cpu_pinning.name(),
         {true,
          ov::PropertyMutability::RO,
          [](const Config& config) {
              return config.get<ENABLE_CPU_PINNING>();
          }}},
        {ov::hint::model_priority.name(),
         {true,
          ov::PropertyMutability::RO,
          [](const Config& config) {
              return config.get<MODEL_PRIORITY>();
          }}},
        // OV Internals
        // =========
        {ov::internal::supported_properties.name(),
         {false,
          ov::PropertyMutability::RO,
          [&](const Config&) {
              static const std::vector<ov::PropertyName> supportedProperty{
                  ov::PropertyName(ov::internal::caching_properties.name(), ov::PropertyMutability::RO),
              };
              return supportedProperty;
          }}},
        // NPU Public
        // =========
        {ov::intel_npu::compilation_mode_params.name(),
         {true,
          ov::PropertyMutability::RO,
          [](const Config& config) {
              return config.get<COMPILATION_MODE_PARAMS>();
          }}},
        {ov::intel_npu::compiler_dynamic_quantization.name(),
         {true,
          ov::PropertyMutability::RO,
          [](const Config& config) {
              return config.get<COMPILER_DYNAMIC_QUANTIZATION>();
          }}},
        {ov::intel_npu::qdq_optimization.name(),
         {true,
          ov::PropertyMutability::RO,
          [](const Config& config) {
              return config.get<QDQ_OPTIMIZATION>();
          }}},
        {ov::intel_npu::turbo.name(),
         {isPropertySupported(ov::intel_npu::turbo.name()),
          ov::PropertyMutability::RO,
          [](const Config& config) {
              return config.get<TURBO>();
          }}},
        // NPU Private
        // =========
        {ov::intel_npu::tiles.name(),
         {false,
          ov::PropertyMutability::RO,
          [](const Config& config) {
              return config.get<TILES>();
          }}},
        {ov::intel_npu::profiling_type.name(),
         {false,
          ov::PropertyMutability::RO,
          [](const Config& config) {
              return config.getString<PROFILING_TYPE>();
          }}},
        {ov::intel_npu::platform.name(),
         {false,
          ov::PropertyMutability::RO,
          [](const Config& config) {
              return config.get<PLATFORM>();
          }}},
        {ov::intel_npu::dynamic_shape_to_static.name(),
         {false,
          ov::PropertyMutability::RO,
          [](const Config& config) {
              return config.getString<DYNAMIC_SHAPE_TO_STATIC>();
          }}},
        {ov::intel_npu::create_executor.name(),
         {false,
          ov::PropertyMutability::RO,
          [](const Config& config) {
              return config.get<CREATE_EXECUTOR>();
          }}},
        {ov::intel_npu::defer_weights_load.name(),
         {false,
          ov::PropertyMutability::RO,
          [](const Config& config) {
              return config.get<DEFER_WEIGHTS_LOAD>();
          }}},
        {ov::intel_npu::batch_mode.name(),
         {false,
          ov::PropertyMutability::RO,
          [](const Config& config) {
              return config.getString<BATCH_MODE>();
          }}},
        {ov::intel_npu::run_inferences_sequentially.name(),
         {false,
          ov::PropertyMutability::RO,
          [](const Config& config) {
              return config.get<RUN_INFERENCES_SEQUENTIALLY>();
          }}},
    };

    for (auto& property : _properties) {
        if (std::get<0>(property.second)) {
            _supportedProperties.emplace_back(property.first, std::get<1>(property.second));
        }
    }
}

}  // namespace intel_npu<|MERGE_RESOLUTION|>--- conflicted
+++ resolved
@@ -129,12 +129,8 @@
         return;
     }
 
-<<<<<<< HEAD
     size_t blobSizeBeforeVersioning = _graph->export_blob(stream);
-    auto meta = Metadata<CURRENT_METADATA_VERSION>(blobSizeBeforeVersioning, ov::get_openvino_version().buildNumber);
-=======
     auto meta = Metadata<CURRENT_METADATA_VERSION>(blobSizeBeforeVersioning, CURRENT_OPENVINO_VERSION);
->>>>>>> 5aefcd9e
     meta.write(stream);
 }
 
