--- conflicted
+++ resolved
@@ -13,130 +13,6 @@
 namespace intel_npu {
 
 /**
-<<<<<<< HEAD
- * @brief A helper structure used for storing metadata corresponding to one input/output entry.
- */
-struct IODescriptor {
-    /**
-     * @brief The name of the input/output assigned by the compiler.
-     * @details This value may differ from other name attributes:
-     *  - The compiler could have created additional inputs/outputs (e.g. for representing states). These are not
-     * found in the original IR model.
-     *  - The compiler may append indices to names in the case where duplicate names are found.
-     * @note The prefixes introduced by the compiler in order to differentiate the special cases (e.g. states and shape
-     * tensors) were removed prior to initializing this field.
-     */
-    std::string nameFromCompiler;
-
-    ov::element::Type precision;
-
-    ov::PartialShape shapeFromCompiler;
-
-    /**
-     * @brief If set to "true", the current object describes a buffer which may be used for altering a state tensor.
-     * @details This flag is set if the compiler prefixed the name using a "read value" prefix. The state input and
-     * state output descriptors are also tied using the "relatedDescriptorIndex" attribute.
-     */
-    bool isStateInput = false;
-
-    /**
-     * @brief If set to "true", the current object describes a buffer which reflects the value of a state tensor.
-     * @details This flag is set if the compiler prefixed the name using an "assign" prefix. The state input and
-     * state output descriptors are also tied using the "relatedDescriptorIndex" attribute.
-     */
-    bool isStateOutput = false;
-
-    /**
-     * @brief If set to "true", the buffer of the tensor described here contains as value the shape of the referenced
-     * tensor.
-     * @details This flag is set if the compiler prefixed the name using a "shape" prefix.
-     *
-     * The referenced tensor bears the same name ("nameFromCompiler"), but its "isShapeTensor" value is set to
-     * "false". The two descriptors are also tied using the "relatedDescriptorIndex" attribute.
-     */
-    bool isShapeTensor = false;
-
-    /**
-     * @brief TODO
-     */
-    bool isInitInputWeights = false;
-
-    /**
-     * @brief TODO
-     */
-    bool isInitOutputWeights = false;
-
-    /**
-     * @brief TODO
-     */
-    bool isMainInputWeights = false;
-
-    /**
-     * @brief Points towards a related descriptor.
-     * @details The related descriptors are defined by (state input, state output) or (dynamic tensor, shape tensor)
-     * pairs.
-     */
-    std::optional<size_t> relatedDescriptorIndex;
-
-    /**
-     * @brief The friendly name of the node extracted from the IR model.
-     * @details In some cases, this field is required for constructing a dummy model which uses the same input/output
-     * metadata as the original IR model.
-     *
-     * This field may be empty if the I/O entry is not found in the original IR model (i.e. the entry was added by the
-     * compiler).
-     */
-    std::string nodeFriendlyName;
-
-    /**
-     * @brief The names of the output tensors extracted from the IR model.
-     * @details In some cases, this field is required for constructing a dummy model which uses the same input/output
-     * metadata as the original IR model.
-     *
-     * This field may be empty if the I/O entry is not found in the original IR model (i.e. the entry was added by the
-     * compiler).
-     */
-    std::unordered_set<std::string> outputTensorNames;
-
-    /**
-     * @brief The shape extracted from the IR model.
-     * @details The values may differ from the ones found in "shapeFromCompiler" if batching is to be handled by the
-     * plugin.
-     *
-     * This field may be empty if the I/O entry is not found in the original IR model (i.e. the entry was added
-     * by the compiler).
-     */
-    std::optional<ov::PartialShape> shapeFromIRModel = std::nullopt;
-};
-
-struct NetworkMetadata final {
-    std::string name;
-
-    std::vector<IODescriptor> inputs;
-    std::vector<IODescriptor> outputs;
-    std::vector<IODescriptor> profilingOutputs;
-
-    size_t numStreams = 1;
-
-    // Used primarily in the CID path to pass the level zero graph handle from compiler to the backend executor
-    void* graphHandle = nullptr;
-
-    /**
-     * @brief Binds the (state input, state output) and (dynamic tensor, shape tensor) pairs using the
-     * "relatedDescriptorIndex" attribute.
-     * @details For state inputs, the "relatedDescriptorIndex" value is set to the index of the output which bears the
-     * same name. The reverse is also applied.
-     *
-     * For shape tensors, the lookup is performed in the same container (inputs or outputs). The value is once again set
-     * to the index of the entry which bears the same name.
-     */
-    void bindRelatedDescriptors();
-
-};  // namespace intel_npu
-
-/**
-=======
->>>>>>> caa1e6af
  * @struct NetworkDescription
  * @brief The object returned by the compiler
  * to provide such information about a network as description of inputs and outputs,
