//
// Copyright (C) 2022-2024 Intel Corporation
// SPDX-License-Identifier: Apache-2.0
//

#include "functional_test_utils/skip_tests_config.hpp"

#include <intel_npu/utils/logger/logger.hpp>
#include <regex>
#include <string>
#include <vector>

#include "common/functions.h"
#include "common/npu_test_env_cfg.hpp"
#include "common/utils.hpp"
#include "common_test_utils/common_utils.hpp"
#include "functional_test_utils/ov_plugin_cache.hpp"
#include "intel_npu/npu_private_properties.hpp"

class BackendName {
public:
    BackendName() {
        const auto corePtr = ov::test::utils::PluginCache::get().core();
        if (corePtr != nullptr) {
            _name = getBackendName(*corePtr);
        } else {
            _log.error("Failed to get OpenVINO Core from cache!");
        }
    }

    std::string getName() const {
        return _name;
    }

    bool isEmpty() const noexcept {
        return _name.empty();
    }

    bool isZero() const {
        return _name == "LEVEL0";
    }

    bool isIMD() const {
        return _name == "IMD";
    }

private:
    std::string _name;
    intel_npu::Logger _log = intel_npu::Logger("BackendName", ov::log::Level::INFO);
};

class AvailableDevices {
public:
    AvailableDevices() {
        const auto corePtr = ov::test::utils::PluginCache::get().core();
        if (corePtr != nullptr) {
            _availableDevices = ::getAvailableDevices(*corePtr);
        } else {
            _log.error("Failed to get OpenVINO Core from cache!");
        }

        // Private device names may be registered via environment variables
        const std::string environmentDevice =
            ov::test::utils::getTestsPlatformFromEnvironmentOr(ov::intel_npu::Platform::AUTO_DETECT.data());
        const std::string standardizedEnvironmentDevice = ov::intel_npu::Platform::standardize(environmentDevice);

        if (std::all_of(_availableDevices.begin(), _availableDevices.end(), [&](const std::string& deviceName) {
                return deviceName.find(standardizedEnvironmentDevice) == std::string::npos;
            })) {
            _availableDevices.push_back(standardizedEnvironmentDevice);
        }
    }

    const auto& getAvailableDevices() const {
        return _availableDevices;
    }

    auto count() const {
        return _availableDevices.size();
    }

    bool has3720() const {
        return std::any_of(_availableDevices.begin(), _availableDevices.end(), [](const std::string& deviceName) {
            return deviceName.find("3720") != std::string::npos;
        });
    }

    bool has4000() const {
        return std::any_of(_availableDevices.begin(), _availableDevices.end(), [](const std::string& deviceName) {
            return deviceName.find("4000") != std::string::npos;
        });
    }

    bool has5010() const {
        return std::any_of(_availableDevices.begin(), _availableDevices.end(), [](const std::string& deviceName) {
            return deviceName.find("5010") != std::string::npos;
        });
    }

    bool has6010() const {
        return std::any_of(_availableDevices.begin(), _availableDevices.end(), [](const std::string& deviceName) {
            return deviceName.find("6010") != std::string::npos;
        });
    }

private:
    std::vector<std::string> _availableDevices;
    intel_npu::Logger _log = intel_npu::Logger("AvailableDevices", ov::log::Level::INFO);
};

class SkipRegistry {
public:
    void addPatterns(std::string&& comment, std::vector<std::string>&& patternsToSkip) {
        _registry.emplace_back(std::move(comment), std::move(patternsToSkip));
    }

    void addPatterns(bool conditionFlag, std::string&& comment, std::vector<std::string>&& patternsToSkip) {
        if (conditionFlag) {
            addPatterns(std::move(comment), std::move(patternsToSkip));
        }
    }

    /** Searches for the skip pattern to which passed test name matches.
     * Prints the message onto console if pattern is found and the test is to be skipped
     *
     * @param testName name of the current test being matched against skipping
     * @return Suitable skip pattern or empty string if none
     */
    std::string getMatchingPattern(const std::string& testName) const {
        for (const auto& entry : _registry) {
            for (const auto& pattern : entry._patterns) {
                std::regex re(pattern);
                if (std::regex_match(testName, re)) {
                    _log.info("%s; Pattern: %s", entry._comment.c_str(), pattern.c_str());
                    return pattern;
                }
            }
        }

        return std::string{};
    }

private:
    struct Entry {
        Entry(std::string&& comment, std::vector<std::string>&& patterns)
            : _comment{std::move(comment)},
              _patterns{std::move(patterns)} {}

        std::string _comment;
        std::vector<std::string> _patterns;
    };

    std::vector<Entry> _registry;
    intel_npu::Logger _log = intel_npu::Logger("SkipRegistry", ov::log::Level::INFO);
};

std::string getCurrentTestName() {
    const auto* currentTestInfo = ::testing::UnitTest::GetInstance()->current_test_info();
    const auto currentTestName = currentTestInfo->test_case_name() + std::string(".") + currentTestInfo->name();
    return currentTestName;
}

std::vector<std::string> disabledTestPatterns() {
    // Initialize skip registry
    static const auto skipRegistry = []() {
        SkipRegistry _skipRegistry;

        const BackendName backendName;
        const AvailableDevices devices;

        // clang-format off

        //
        //  Disabled test patterns
        //
        // TODO
        _skipRegistry.addPatterns(
                "Tests break due to starting infer on IA side", {
                ".*CorrectConfigAPITests.*",
        });

        _skipRegistry.addPatterns(
                "ARM CPU Plugin is not available on Yocto", {
                ".*IEClassLoadNetworkTest.*HETERO.*",
                ".*IEClassLoadNetworkTest.*MULTI.*",
        });

        // TODO
        // [Track number: E#30810]
        _skipRegistry.addPatterns(
                "Hetero plugin doesn't throw an exception in case of big device ID", {
                ".*OVClassLoadNetworkTestNPU.*LoadNetworkHETEROWithBigDeviceIDThrows.*",
        });

        // TODO
        // [Track number: E#30815]
        _skipRegistry.addPatterns(
                "NPU Plugin doesn't handle DEVICE_ID in QueryNetwork implementation", {
                ".*OVClassQueryNetworkTest.*",
        });

        // [Track number: E#12774]
        _skipRegistry.addPatterns(
                "Cannot detect npu platform when it's not passed; Skip tests on Yocto which passes device without platform", {
                ".*IEClassLoadNetworkTest.LoadNetworkWithDeviceIDNoThrow.*",
                ".*IEClassLoadNetworkTest.LoadNetworkWithBigDeviceIDThrows.*",
                ".*IEClassLoadNetworkTest.LoadNetworkWithInvalidDeviceIDThrows.*",
        });

        // [Track number: E#28335]
        _skipRegistry.addPatterns(
                "Disabled test E#28335", {
                ".*smoke_LoadNetworkToDefaultDeviceNoThrow.*",
        });

        // [Track number: E#32241]
        _skipRegistry.addPatterns(
                "Disabled test E#28335", {
                ".*LoadNetwork.*CheckDeviceInBlob.*",
        });

        // [Track number: S#27343]
        _skipRegistry.addPatterns(
                "double free detected", {
                ".*InferConfigInTests\\.CanInferWithConfig.*",
        });

        // TODO:
        _skipRegistry.addPatterns(
                "GetExecGraphInfo function is not implemented for NPU plugin", {
                ".*checkGetExecGraphInfoIsNotNullptr.*",
                ".*CanCreateTwoExeNetworksAndCheckFunction.*",
                ".*CanCreateTwoCompiledModelsAndCheckRuntimeModel.*",
                ".*CheckExecGraphInfo.*",
                ".*canLoadCorrectNetworkToGetExecutable.*",
        });

        // [Track number: E#31074]
        _skipRegistry.addPatterns(
                "Disabled test E#28335", {
                ".*checkInferTime.*",
                ".*OVExecGraphImportExportTest.*",
        });

        _skipRegistry.addPatterns(
                "Test uses legacy OpenVINO 1.0 API, no need to support it", {
                ".*ExecutableNetworkBaseTest.checkGetMetric.*",
        });

        // TODO:
        _skipRegistry.addPatterns(
                "SetConfig function is not implemented for ExecutableNetwork interface (implemented only for npu plugin)", {
                ".*ExecutableNetworkBaseTest.canSetConfigToExecNet.*",
                ".*ExecutableNetworkBaseTest.canSetConfigToExecNetAndCheckConfigAndCheck.*",
                ".*CanSetConfigToExecNet.*",
        });

        // TODO
        // [Track number: E#30822]
        _skipRegistry.addPatterns(
                "Exception 'Not implemented'", {
                ".*OVClassNetworkTestP.*LoadNetworkCreateDefaultExecGraphResult.*",
        });

        _skipRegistry.addPatterns(
                "This is openvino specific test", {
                ".*ExecutableNetworkBaseTest.canExport.*",
        });

        _skipRegistry.addPatterns(
                "TensorIterator layer is not supported", {
                ".*ReturnResultNotReadyFromWaitInAsyncModeForTooSmallTimeout.*",
                ".*OVInferRequestDynamicTests.*",
                ".*OVInferenceChaining.*",
        });

        _skipRegistry.addPatterns(
                "Tests with unsupported precision", {
                ".*InferRequestCheckTensorPrecision.*type=boolean.*",
                ".*InferRequestCheckTensorPrecision.*type=bf16.*",
                ".*InferRequestCheckTensorPrecision.*type=f64.*",
                ".*InferRequestCheckTensorPrecision.*type=bf16.*",
                ".*InferRequestCheckTensorPrecision.*type=u1\\D.*",
        });

        _skipRegistry.addPatterns(!backendName.isZero() || !(devices.has3720() || devices.has4000()),
                "Tests enabled only for L0 NPU3720 and NPU4000", {
                // [Track number: E#70764]
                ".*InferRequestCheckTensorPrecision.*",
                ".*InferRequestIOTensorSetPrecisionTest.*",
                ".*DriverCompilerAdapterDowngradeInterpolate11TestNPU.*",
                ".*DriverCompilerAdapterInputsOutputsTestNPU.*",
        });

        // TODO
        // [Track number: E#32075]
        _skipRegistry.addPatterns(
                "Exception during loading to the device", {
                ".*OVClassLoadNetworkTestNPU.*LoadNetworkHETEROwithMULTINoThrow.*",
                ".*OVClassLoadNetworkTestNPU.*LoadNetworkMULTIwithHETERONoThrow.*",
        });

        _skipRegistry.addPatterns(
                "compiler: Unsupported arch kind: NPUX311X", {
                ".*CompilationForSpecificPlatform.*(3800|3900).*",
        });

        // [Track number: E#67741]
        _skipRegistry.addPatterns(
                "Cannot call setShape for Blobs", {
                R"(.*(smoke_Behavior|smoke_Multi_Behavior|smoke_Auto_Behavior).*OVInferRequestIOTensorTest.*canInferAfterIOBlobReallocation.*)",
                R"(.*(smoke_Behavior|smoke_Multi_Behavior).*OVInferRequestIOTensorTest.*InferStaticNetworkSetChangedInputTensorThrow.*targetDevice=(NPU_|MULTI_configItem=MULTI_DEVICE_PRIORITIES_NPU).*)"
        });

        // [Track number: E#67749]
        _skipRegistry.addPatterns(
                "Can't loadNetwork without cache for ReadConcatSplitAssign with precision f32", {
                ".*CachingSupportCase_NPU.*CompileModelCacheTestBase.*CompareWithRefImpl.*ReadConcatSplitAssign.*",
        });

        // [Tracking number: E#99817]
        _skipRegistry.addPatterns(
                "NPU Plugin currently fails to get a valid output in these test cases", {
                ".*OVInferRequestIOTensorTest.InferStaticNetworkSetChangedInputTensorThrow.*",
                ".*OVInferRequestIOTensorTestNPU.InferStaticNetworkSetChangedInputTensorThrow.*",
                R"(.*OVInferRequestIOTensorTestNPU.InferStaticNetworkSetChangedInputTensorThrow/targetDevice=(NPU3720_|NPU4000_).*)",
                R"(.*OVInferRequestIOTensorTestNPU.InferStaticNetworkSetChangedInputTensorThrow/targetDevice=(NPU3720_|NPU4000_)configItem=MULTI_DEVICE_PRIORITIES_NPU_.*)",
                R"(.*OVInferRequestIOTensorTest.InferStaticNetworkSetChangedInputTensorThrow/targetDevice=(NPU3720_|NPU4000_).*)",
                R"(.*OVInferRequestIOTensorTest.InferStaticNetworkSetChangedInputTensorThrow/targetDevice=(NPU3720_|NPU4000_)configItem=MULTI_DEVICE_PRIORITIES_NPU_.*)",
        });

        // [Track number: E#68774]
        _skipRegistry.addPatterns(
                "OV requires the plugin to throw when value of DEVICE_ID is unrecognized, but plugin does not throw", {
                "smoke_BehaviorTests.*IncorrectConfigTests.SetConfigWithIncorrectKey.*(SOME_DEVICE_ID|DEVICE_UNKNOWN).*",
                "smoke_BehaviorTests.*IncorrectConfigTests.SetConfigWithNoExistingKey.*SOME_DEVICE_ID.*",
                "smoke_BehaviorTests.*IncorrectConfigAPITests.SetConfigWithNoExistingKey.*(SOME_DEVICE_ID|DEVICE_UNKNOWN).*",
        });

        // [Track number: E#77755]
        _skipRegistry.addPatterns(
                "OV requires the plugin to throw on network load when config file is incorrect, but plugin does not throw", {
                R"(.*smoke_Auto_BehaviorTests.*IncorrectConfigTests.CanNotLoadNetworkWithIncorrectConfig.*AUTO_config.*unknown_file_MULTI_DEVICE_PRIORITIES=(NPU_|NPU,CPU_).*)"
        });

        // [Track number: E#77756]
        _skipRegistry.addPatterns(
                "OV expects the plugin to not throw any exception on network load, but it actually throws", {
                R"(.*(smoke_Multi_Behavior|smoke_Auto_Behavior).*SetPropLoadNetWorkGetPropTests.*SetPropLoadNetWorkGetProperty.*)"
        });

        // [Track number: E#68776]
        _skipRegistry.addPatterns(
                "Plugin can not perform SetConfig for value like: device=NPU config key=LOG_LEVEL value=0", {
                "smoke_BehaviorTests/DefaultValuesConfigTests.CanSetDefaultValueBackToPlugin.*",
        });

        _skipRegistry.addPatterns(
                "Disabled with ticket number", {
                // [Track number: E#48480]
                ".*OVExecutableNetworkBaseTest.*",

                // [Track number: E#63708]
                ".*smoke_BehaviorTests.*InferStaticNetworkSetInputTensor.*",
                ".*smoke_Multi_BehaviorTests.*InferStaticNetworkSetInputTensor.*",

                // [Track number: E#64490]
                 ".*OVClassNetworkTestP.*SetAffinityWithConstantBranches.*"
        });

        // [Tracking number: E#86380]
        _skipRegistry.addPatterns(
                "The output tensor gets freed when the inference request structure's destructor is called. The issue is unrelated to the caching feature.", {
                ".*CacheTestBase.CompareWithRefImpl.*",
        });

        _skipRegistry.addPatterns(
                "Expected: ie->SetConfig(configuration, target_device) throws an exception of type InferenceEngine::Exception. Throws nothing.", {
                // [Tracking number: E#89274]
                ".*AutoBatch.*Behavior.*IncorrectConfigAPITests.SetConfigWithNoExistingKey.*AUTO_BATCH_TIMEOUT.*",
                // [Track number: E#89084]
                ".*AutoBatch.*Behavior.*IncorrectConfigTests.SetConfigWithIncorrectKey.*AUTO_BATCH_TIMEOUT.*",
                ".*AutoBatch.*Behavior.*IncorrectConfigTests.CanNotLoadNetworkWithIncorrectConfig.*AUTO_BATCH_TIMEOUT.*",
        });

        _skipRegistry.addPatterns(
                "Dynamic I/O shapes are being used when running the tests. This feature is not yet supported by the NPU plugin.", {
                ".*SetPreProcessTo.*"
        });

        _skipRegistry.addPatterns(
                "This scenario became invalid upon refactoring the implementation as to use the 2.0 OV API. "
                "The legacy version structure contains major and minor version attributes, but these fields are not found anymore "
                "in the corresponding 2.0 API structure.", {
                ".*smoke_BehaviorTests/VersionTest.pluginCurrentVersionIsCorrect.*"
        });

        // [Tracking number: E#102428]
        _skipRegistry.addPatterns(
                "Tests throw errors as expected but drivers post-v.1657 will fail to catch them", {
                ".*FailGracefullyTest.*",
                ".*QueryNetworkTestSuite3NPU.*"
        });

        //
        // Conditionally disabled test patterns
        //

        _skipRegistry.addPatterns(devices.count() && !devices.has3720(), "Tests are disabled for all devices except NPU3720",
                                  {
                                          ".*NPU3720.*",
                                          // [Track number: E#84621]
                                          ".*DriverCompilerAdapterDowngradeInterpolate11TestNPU.*",
                                          ".*DriverCompilerAdapterInputsOutputsTestNPU.*",
                                  });

        _skipRegistry.addPatterns(
                backendName.isEmpty(), "Disabled for when backend is empty (i.e., no device)",
                {
                        // Cannot run InferRequest tests without a device to infer to
                        ".*InferRequest.*",
                        ".*OVInferRequest.*",
                        ".*OVInferenceChaining.*",
                        ".*ExecutableNetworkBaseTest.*",
                        ".*OVExecutableNetworkBaseTest.*",
                        ".*ExecNetSetPrecision.*",
                        ".*SetBlobTest.*",
                        ".*InferRequestCallbackTests.*",
                        ".*PreprocessingPrecisionConvertTest.*",
                        ".*SetPreProcessToInputInfo.*",
                        ".*InferRequestPreprocess.*",
                        ".*HoldersTestOnImportedNetwork.*",
                        ".*HoldersTest.Orders.*",
                        ".*HoldersTestImportNetwork.Orders.*",

                        // Cannot compile network without explicit specifying of the platform in case of no devices
                        ".*OVExecGraphImportExportTest.*",
                        ".*OVHoldersTest.*",
                        ".*OVClassExecutableNetworkGetMetricTest.*",
                        ".*OVClassExecutableNetworkGetConfigTest.*",
                        ".*OVClassNetworkTestP.*SetAffinityWithConstantBranches.*",
                        ".*OVClassNetworkTestP.*SetAffinityWithKSO.*",
                        ".*OVClassNetworkTestP.*LoadNetwork.*",
                        ".*FailGracefullyTest.*",
                        ".*DriverCompilerAdapterInputsOutputsTestNPU.*",

                        // Exception in case of network compilation without devices in system
                        // [Track number: E#30824]
                        ".*OVClassImportExportTestP.*",
                        ".*OVClassLoadNetworkTestNPU.*LoadNetwork.*",
                        // [Track number: E#84621]
                        ".*DriverCompilerAdapterDowngradeInterpolate11TestNPU.*",
                        ".*QueryNetworkTestSuite.*",
                });

        // [Tracking number: E#111510]
        _skipRegistry.addPatterns("Failing test for NPU device", {
                ".*OVClassImportExportTestP.*OVClassCompiledModelImportExportTestP.*ImportNetworkThrowWithDeviceName.*"
        });

        _skipRegistry.addPatterns(!(backendName.isZero()), "These tests runs only on LevelZero backend",
                                  {".*InferRequestRunTests.*",
                                   ".*OVClassGetMetricAndPrintNoThrow.*",
                                   ".*IEClassGetMetricAndPrintNoThrow.*",
                                   ".*CompileModelLoadFromFileTestBase.*",
                                   ".*CorrectConfigTests.*"});

        _skipRegistry.addPatterns(!(devices.has3720()), "Runs only on NPU3720 with Level Zero enabled #85493",
                                  {".*InferRequestRunTests.MultipleExecutorStreamsTestsSyncInfers.*"});

        _skipRegistry.addPatterns("Other devices than NPU doesn't allow to set NPU properties with OV1.0 and CACHE_DIR + MLIR is not supported",
                                  {".*smoke_AutoBatch_BehaviorTests/CorrectConfigTests.*"});

        _skipRegistry.addPatterns("OpenVINO issues when using caching mechanism",
                                  {// [Tracking number: CVS#119359]
                                   ".*smoke_Auto_BehaviorTests_CachingSupportCase_NPU_Driver/CompileModelLoadFromFileTestBase.*",
                                   // [Tracking number: CVS#120240]
                                   ".*smoke_BehaviorTests_CachingSupportCase_NPU_Driver/CompileModelLoadFromFileTestBase.*"});

        // [Tracking number: E#119397]
        _skipRegistry.addPatterns(backendName.isZero() && devices.has4000(),
                "Test fails compilation (on both Ubuntu and Windows)", {
                ".*DetectionOutputLayerTestCommon.NPU4000.*"
        });

#ifdef WIN32
#elif defined(__linux__)
        // [Tracking number: E#103391]
        _skipRegistry.addPatterns(backendName.isZero() && (devices.has3720() || devices.has4000()),
                "IfTest segfaults npuFuncTest on Ubuntu", {
                ".*smoke_IfTest.*"
        });

        _skipRegistry.addPatterns(backendName.isZero() && devices.has3720(),
                "Tests fail with: ZE_RESULT_ERROR_DEVICE_LOST, code 0x70000001", {
                // [Tracking number: E#111369]
                ".*OVInferRequestMultithreadingTests.canRun3SyncRequestsConsistently.*"
        });
#endif

        _skipRegistry.addPatterns(backendName.isIMD(), "IMD/Simics do not support the tests",
                                  {
                                        // [Tracking number: E#81065]
                                        ".*smoke_ClassPluginProperties.*DEVICE_UUID.*",
                                  });
        _skipRegistry.addPatterns(backendName.isIMD(), "Run long time on IMD/Simics",
                                  {
                                        // [Tracking number: E#85488]
                                        ".*PreprocessingPrecisionConvertTestNPU.*",
                                  });

        // [Track number: E#83423]
        _skipRegistry.addPatterns(!backendName.isZero() || !devices.has3720(),
                "Tests enabled only for L0 NPU3720", {
                ".*smoke_VariableStateBasic.*"
        });

        _skipRegistry.addPatterns(devices.has5010() || devices.has6010(),
                "Accuracy issues", {
                // [Tracking number E#132343]
                ".*smoke_precommit_SEP_ConvolutionBackpropData2D_OutputPadding.*",
                // [Tracking number E#132336]
                ".*smoke_precommit_BatchToSpace_4D.*",
                ".*smoke_precommit_BatchToSpace_5D.*"
        });

        // [Tracking number E#137476]
        _skipRegistry.addPatterns(devices.has5010(),
                "Memory tests take too long in SIMICS, application crashes", {
                ".*VpuDeviceAllocMemSizeSameAfterDestroy.*"
        });

        // [Tracking number E#137476]
        _skipRegistry.addPatterns(devices.has5010(),
                "Unicode paths are known to fain in SIMICS enviroments", {
                ".*smoke_registerPluginsLibrariesUnicodePath.*"
        });

        // [Tracking number E#136348]
        _skipRegistry.addPatterns(devices.has5010(),
                "Compilation fails with Dynamic Shapes", {
                ".*NPUInferRequestDynamicTests.*"
        });

        // [Tracking number E#124966]
        _skipRegistry.addPatterns(devices.has6010(),
                "SHAVE IRQ issues from firmware", {
                ".*smoke_Eltwise_Signed/EltwiseIntegerLayerTest.NPU6010.*",
                ".*smoke_Eltwise_Unsigned/EltwiseIntegerLayerTest.NPU6010.*",
        });

        // [Track number: E#118999]
        _skipRegistry.addPatterns(backendName.isZero(),
                "Newly enabled, never tested", {
                ".*smoke_BehaviorTests_Driver/OVCompiledGraphImportExportTest.importExportedFunctionConstantResultOnly.*",
                ".*smoke_BehaviorTests_OVClassImportExportTestP/OVClassCompiledModelImportExportTestP.smoke_ImportNetworkThrowWithDeviceName.*",
                ".*ClassExecutableNetworkTestSuite1NPU.PropertyIsSupportedAndImmutableAndGet.*",
                ".*ClassExecutableNetworkTestSuite2NPU.PropertyIsSupportedAndImmutableAndCanNotSet.*",
                ".*ClassPluginPropertiesTestSuite4NPU.CanNotSetGetInexistentProperty.*",
                ".*BehaviorTests_OVCheckSetSupportedRWMandatoryMetricsPropsTests/OVCheckSetSupportedRWMetricsPropsTests.ChangeCorrectProperties.*"
        });

        _skipRegistry.addPatterns(!backendName.isZero() || !devices.has3720(),
                "QueryNetwork is only supported by 3720 platform", {
                ".*QueryNetworkTestSuite.*"
        });

        _skipRegistry.addPatterns(
                devices.count() > 1,
                "Some NPU Plugin metrics require single device to work in auto mode or set particular device",
                {
                        ".*OVClassGetConfigTest.*GetConfigNoThrow.*",
                        ".*OVClassGetConfigTest.*GetConfigHeteroNoThrow.*",
                });

        // [Tracking number: E#111455]
        _skipRegistry.addPatterns("Failing properties tests for AUTO / MULTI", {
                ".*OVCheckSetSupportedRWMetricsPropsTests.ChangeCorrectProperties.*MULTI.*LOG_LEVEL.*",
                ".*OVCheckSetSupportedRWMetricsPropsTests.ChangeCorrectProperties.*AUTO.*LOG_LEVEL.*"
        });

        // [Tracking number: E#99817]
        _skipRegistry.addPatterns(backendName.isZero() && (devices.has3720() || devices.has4000()),
                "Disabled tests for NPU3720 and NPU4000", {
                ".*InferRequestVariableStateTest.inferreq_smoke_VariableState_2infers.*",
                ".*OVInferRequestIOTensorTest.*InferStaticNetworkSetChangedInputTensorThrow.*"
        });

        // TODO
        _skipRegistry.addPatterns(
                "GetExecGraphInfo function is not implemented for NPU plugin", {
                ".*CanCreateTwoCompiledModelsAndCheckRuntimeModel.*",
        });

        // TODO
        _skipRegistry.addPatterns("Fails with CID", {
                ".*smoke_BehaviorTests_OVClassLoadNetworkTest_Driver/OVClassLoadNetworkTestNPU.LoadNetworkHETEROWithDeviceIDNoThrow.*NPU_COMPILER_TYPE_DRIVER.*"
        });

#ifdef WIN32
        // [Track number: CVS-128116]
        _skipRegistry.addPatterns("Unicode paths for ov::cache_dir are not correctly handled on Windows",
                                  {".*CompiledKernelsCacheTest.*CanCreateCacheDirAndDumpBinariesUnicodePath.*"});
#endif

        // [Tracking number: E#108600]
        _skipRegistry.addPatterns(backendName.isZero(),
                "Unsupported NPU properties", {
                ".*OVCheckMetricsPropsTests_ModelDependceProps.*",
                ".*OVClassCompileModelAndCheckSecondaryPropertiesTest.*"
        });

        // [Tracking number: E#108600]
        _skipRegistry.addPatterns(backendName.isZero(),
                "Failing properties tests", {
                ".*OVSpecificDeviceSetConfigTest.GetConfigSpecificDeviceNoThrow.*",
                // [Tracking number: E#133153]
                ".*OVPropertiesIncorrectTests.SetPropertiesWithIncorrectKey.*DEVICE_ID.*",
        });

        // [Tracking number: E#109040]
        _skipRegistry.addPatterns("Disabled all tests CompileForDifferentPlatformsTests with config NPU_COMPILER_TYPE_DRIVER", {
                ".*smoke_BehaviorTest_Driver/CompileForDifferentPlatformsTests.*NPU_COMPILER_TYPE_DRIVER.*"
        });

        // TODO
        _skipRegistry.addPatterns(
                "GetExecGraphInfo function is not implemented for NPU plugin", {
                ".*CanCreateTwoCompiledModelsAndCheckRuntimeModel.*",
        });

        // TODO
        _skipRegistry.addPatterns("Fails with CID", {
                ".*smoke_BehaviorTests_OVClassLoadNetworkTest_Driver/OVClassLoadNetworkTestNPU.LoadNetworkHETEROWithDeviceIDNoThrow.*NPU_COMPILER_TYPE_DRIVER.*"
        });

        // [Tracking number: E#114622]
        _skipRegistry.addPatterns(!devices.has3720(),
                "The implementation does not allow passing extra configuration options. This prohibits specifying the private platform codes explicitly.", {
                ".*smoke_OVClassImportExportTestP/OVClassCompiledModelImportExportTestP.smoke_ImportNetworkNoThrowWithDeviceName.*",
                ".*nightly_OVClassModelOptionalTestP/OVClassModelOptionalTestP.CompileModel.*",
                ".*smoke_BehaviorTests_OVCheckSetSupportedRWMetricsPropsTests/.*",
                ".*OVHoldersTest.*",
                ".*OVHoldersTestOnImportedNetwork.*",
                ".*OVHoldersTestWithConfig.*",
                ".*OVInferRequestBatchedTests.*",
                ".*OVInferRequestInferenceTests.*"
        });

        // [Tracking number: E#114623]
        _skipRegistry.addPatterns(!devices.has3720(),
                "The private platform names cannot be identified via the \"ov::available_devices\" configuration.", {
                ".*smoke_BehaviorTests_OVClassSetDefaultDeviceIDPropTest/OVClassSetDefaultDeviceIDPropTest.SetDefaultDeviceIDNoThrow.*",
                ".*smoke_BehaviorTests_OVClassSpecificDeviceTest/OVSpecificDeviceGetConfigTest.GetConfigSpecificDeviceNoThrow.*",
                ".*smoke_BehaviorTests_OVClassSpecificDeviceTest/OVSpecificDeviceTestSetConfig.SetConfigSpecificDeviceNoThrow.*"
        });

        // [Tracking number: E#114624]
        _skipRegistry.addPatterns(
                "The tests are not actually running the compiler-in-driver module.", {
                ".*smoke_BehaviorTests_OVCheckSetSupportedRWMetricsPropsTests_Driver/.*"
        });

        // [Tracking number: E#109040]
        _skipRegistry.addPatterns(devices.has3720() || devices.has4000(),
                "Disabled tests for NPU3720 and NPU3720 and NPU4000", {
                ".*smoke.*_BehaviorTests_Driver/OVInferRequestCheckTensorPrecision.*type=i16.*DRIVER.*",
                ".*smoke.*_BehaviorTests_Driver/OVInferRequestCheckTensorPrecision.*type=u16.*DRIVER.*",
                ".*smoke.*_BehaviorTests_Driver/OVInferRequestCheckTensorPrecision.*type=u64.*DRIVER.*",
                ".*smoke_OVClassLoadNetworkTest_Driver/OVClassLoadNetworkTestNPU.*DRIVER.*",
        });

        // [Tracking number: E#112064]
        _skipRegistry.addPatterns(backendName.isZero(),
                "OV func tests still run with RO propery NUM_STREAMS, unskip after PR #25986", {
                ".*smoke_BehaviorTests_CoreThreadingTest_Streams_NPU/CoreThreadingTestsWithCacheEnabled.*",
                ".*smoke_BehaviorTests_CoreThreadingTest_Streams_NPU/CoreThreadingTestsWithIter.*"
        });

        // [Tracking number: E#112064]
        _skipRegistry.addPatterns(backendName.isZero(),
                "Failing core threading tests with cache enabled", {
                ".*smoke_BehaviorTests_CoreThreadingTest_NPU/CoreThreadingTestsWithCacheEnabled.*"
        });

        // [Tracking number: E#108600]
        _skipRegistry.addPatterns(backendName.isZero(),
                "Failing properties tests", {
                ".*OVSpecificDeviceSetConfigTest.GetConfigSpecificDeviceNoThrow.*",
                // [Tracking number: E#133153]
                ".*OVPropertiesIncorrectTests.SetPropertiesWithIncorrectKey.*DEVICE_ID.*",
        });

        // [Tracking number: E#118331]
        _skipRegistry.addPatterns(backendName.isZero() && !devices.has3720(),
                "platform and compiler_type are private", {
                ".*smoke_Multi_BehaviorTests/OVInferRequestCallbackTests.*",
                ".*smoke_Auto_BehaviorTests/OVInferRequestCallbackTests.*",
                ".*smoke_Auto_BehaviorTests/OVInferRequestCallbackTestsNPU.*",
                ".*smoke_Multi_BehaviorTests_OVClassCompileModelWithCorrectPropertiesTest/OVClassCompileModelWithCorrectPropertiesTest.*",
                ".*smoke_AUTO_BehaviorTests_OVClassCompileModelWithCorrectPropertiesTest/OVClassCompileModelWithCorrectPropertiesTest.*",
                // [Tracking number: CVS-140844]
                ".*smoke_Auto_BehaviorTests/OVInferRequestIOTensorTest.*",
                ".*smoke_Multi_BehaviorTests/OVInferRequestCallbackTestsNPU.*",
                ".*smoke_Multi_BehaviorTests/OVInferRequestIOTensorTestNPU.*",
                ".*smoke_Multi_BehaviorTests/OVInferRequestIOTensorTest.*",
                ".*smoke_Multi_BehaviorTests/OVInferRequestMultithreadingTests.*",
                ".*smoke_Multi_BehaviorTests/OVInferRequestMultithreadingTestsNPU.*",
                ".*smoke_Multi_BehaviorTests/OVInferRequestPerfCountersExceptionTest.*",
                ".*smoke_Multi_BehaviorTests/OVInferRequestPerfCountersTest.*",
                ".*smoke_Multi_BehaviorTests/OVInferRequestWaitTests.*",
                ".*smoke_Auto_BehaviorTests/OVInferRequestMultithreadingTests.*",
                ".*smoke_Auto_BehaviorTests/OVInferRequestMultithreadingTestsNPU.*",
                ".*smoke_Auto_BehaviorTests/OVInferRequestPerfCountersExceptionTest.*",
                ".*smoke_Auto_BehaviorTests/OVInferRequestPerfCountersTest.*",
                ".*smoke_Auto_BehaviorTests/OVInferRequestWaitTests.*",
                ".*smoke_OVClassNetworkTestP/OVClassNetworkTestPNPU.*",
                ".*smoke_OVClassLoadNetworkTest/OVClassLoadNetworkTestNPU.*",
                ".*smoke_Hetero_BehaviorTests_VariableState/OVInferRequestVariableStateTest.*"
        });

        // [Tracking number: E#118331]
        _skipRegistry.addPatterns(backendName.isZero(),
                "Private properties cannot be accessed by HETERO compiled model", {
                        ".*smoke_Hetero_BehaviorTests.*OVClassCompiledModelGetPropertyTest_MODEL_PRIORITY.*",
                        ".*smoke_Hetero_BehaviorTests.*OVClassCompiledModelGetPropertyTest_EXEC_DEVICES.*",
                        ".*smoke_Hetero_BehaviorTests.*OVCompileModelGetExecutionDeviceTests.*"
        });

        // [Tracking number: E#118331]
        _skipRegistry.addPatterns(backendName.isZero() && !devices.has3720(),
                "platform and compiler_type are private", {
                ".*smoke_Multi_BehaviorTests_Driver/OVInferRequestCallbackTests.*",
                ".*smoke_Auto_BehaviorTests_Driver/OVInferRequestCallbackTests.*",
                ".*smoke_Auto_BehaviorTests_Driver/OVInferRequestCallbackTestsNPU.*",
                ".*smoke_Multi_BehaviorTests_OVClassCompileModelWithCorrectPropertiesTest_Driver/OVClassCompileModelWithCorrectPropertiesTest.*",
                ".*smoke_AUTO_BehaviorTests_OVClassCompileModelWithCorrectPropertiesTest_Driver/OVClassCompileModelWithCorrectPropertiesTest.*",
                // [Tracking number: CVS-140844]
                ".*smoke_Auto_BehaviorTests_Driver/OVInferRequestIOTensorTest.*",
                ".*smoke_Multi_BehaviorTests_Driver/OVInferRequestCallbackTestsNPU.*",
                ".*smoke_Multi_BehaviorTests_Driver/OVInferRequestIOTensorTestNPU.*",
                ".*smoke_Multi_BehaviorTests_Driver/OVInferRequestIOTensorTest.*",
                ".*smoke_Multi_BehaviorTests_Driver/OVInferRequestMultithreadingTests.*",
                ".*smoke_Multi_BehaviorTests_Driver/OVInferRequestPerfCountersTest.*",
                ".*smoke_Multi_BehaviorTests_Driver/OVInferRequestPerfCountersExceptionTest.*",
                ".*smoke_Multi_BehaviorTests_Driver/OVInferRequestWaitTests.*",
                ".*smoke_Auto_BehaviorTests_Driver/OVInferRequestMultithreadingTestsNPU.*",
                ".*smoke_Auto_BehaviorTests_Driver/OVInferRequestPerfCountersTest.*",
                ".*smoke_Auto_BehaviorTests_Driver/OVInferRequestPerfCountersExceptionTest.*",
                ".*smoke_Auto_BehaviorTests_Driver/OVInferRequestWaitTests.*",
                ".*smoke_OVClassNetworkTestP_Driver/OVClassNetworkTestPNPU.*"
        });

        _skipRegistry.addPatterns(
                "NPU plugin doesn't support infer dynamic", {
                ".*OVInferRequestBatchedTests.SetInputTensors_Can_Infer_Dynamic.*",
        });

        // [Tracking number: E#143176]
        _skipRegistry.addPatterns(devices.has5010() || devices.has6010(),
                "Features not yet ported to NPU5 and NPU6", {
                ".*smoke_precommit_LSTMSequencePt/LSTMSequenceLayerTestCommon.NPU.*010_HW.*576.144.*",
                ".*Split/MatMulMixedPrecisionTestCommon.NPU5010_HW.*",
                ".*smoke_Interpolate_Linear_Asymmetric_.*/InterpolateLayerTest_NPU.*010.HW.*"
        });

        // [Tracking number: E#118381]
        _skipRegistry.addPatterns("Comparation is failed, SLT need to be updated.", {
                ".*smoke.*GridSample_Tiling/GridSampleLayerTest.*align_corners=0.*Mode=nearest_padding_mode=zeros.*",
                ".*smoke.*GridSample_Tiling/GridSampleLayerTest.*align_corners=0.*Mode=nearest_padding_mode=border.*",
                ".*smoke.*GridSample_Tiling/GridSampleLayerTest.*align_corners=0.*Mode=nearest_padding_mode=reflection.*"
        });

        // [Tracking number: E#116575]
        _skipRegistry.addPatterns(
                "NPU fails for `OVIterationChaining.Simple` tests", {
                ".*OVIterationChaining.Simple.*"
        });

        // [Tracking number: E#116596]
        _skipRegistry.addPatterns(
                "Missing model ops in profiling info", {
                ".*OVInferRequestPerfCountersTest.CheckOperationInProfilingInfo.*"
        });

        // [Tracking number: E#118045]
        _skipRegistry.addPatterns(
                "NPU needs to implement ROITensor logic in zero_infer_request", {
                ".*OVInferRequestInferenceTests.Inference_ROI_Tensor/roi_nchw.*"
        });

        // [Tracking number: E#116761]
        _skipRegistry.addPatterns("OVClassQueryModel tests do not work with COMPILER_TYPE=DRIVER", {
                ".*OVClassQueryModelTest.QueryModelHETEROWithDeviceIDNoThrow.*",
                ".*OVClassQueryModelTest.QueryModelWithBigDeviceIDThrows.*",
                ".*OVClassQueryModelTest.QueryModelWithInvalidDeviceIDThrows.*"
        });

        // [Tracking number: E#109040]
	_skipRegistry.addPatterns("CheckWrongGraphExtAndThrow tests do not work with COMPILER_TYPE=DRIVER", {
                ".*DriverCompilerAdapterExpectedThrowNPU.CheckWrongGraphExtAndThrow.*"
        });

        // [Tracking number: E#109040]
	_skipRegistry.addPatterns("Skip tests that can not wrong when DRIVER is default compiler type", {
                ".*OVClassLoadNetworkTestNPU.LoadNetworkHETEROWithDeviceIDNoThrow.*",
                ".*MatMulTransposeConcatTest.*"
        });

        // [Tracking number: E#121043]
        _skipRegistry.addPatterns("Compiler adapter is not extracting network name from metadata", {
                ".*smoke_BehaviorTests/OVClassCompiledModelGetPropertyTest.GetMetricNoThrow_NETWORK_NAME.*"
        });

        // [Tracking number: E#121347]
        _skipRegistry.addPatterns("Error message for empty model from stream must be changed to have \"device xml header\"", {
                ".*smoke_BehaviorTests/OVClassCompiledModelImportExportTestP.smoke_ImportNetworkThrowWithDeviceName.*",
                ".*smoke_Hetero_BehaviorTests/OVClassCompiledModelImportExportTestP.smoke_ImportNetworkThrowWithDeviceName.*"
        });

        _skipRegistry.addPatterns("NPU cannot set properties for compiled models", {
                ".*OVClassCompiledModelSetCorrectConfigTest.canSetConfig.*"
        });

        // [Tracking number: CVS-139118]
        _skipRegistry.addPatterns("Failing runtime model tests", {
                ".*OVCompiledModelGraphUniqueNodeNamesTest.CheckUniqueNodeNames.*",
                ".*OVExecGraphSerializationTest.ExecutionGraph.*"
        });

<<<<<<< HEAD
        _skipRegistry.addPatterns("Disabling test - it will set the default supported properties value which is an invalid value", {
                 ".*OVCompiledModelPropertiesDefaultSupportedTests.CanCompileWithDefaultValueFromPlugin.*"
=======
        // get_runtime_model method is not supported on NPU
        _skipRegistry.addPatterns("get_runtime_model method is not supported on NPU", {
                ".*OVClassModelOptionalTestP.CompileModelCreateDefaultExecGraphResult.*",
>>>>>>> 99d7cd4b
        });

        return _skipRegistry;
    }();
    // clang-format on

    std::vector<std::string> matchingPatterns;
    const auto currentTestName = getCurrentTestName();
    matchingPatterns.emplace_back(skipRegistry.getMatchingPattern(currentTestName));

    return matchingPatterns;
}<|MERGE_RESOLUTION|>--- conflicted
+++ resolved
@@ -828,14 +828,9 @@
                 ".*OVExecGraphSerializationTest.ExecutionGraph.*"
         });
 
-<<<<<<< HEAD
-        _skipRegistry.addPatterns("Disabling test - it will set the default supported properties value which is an invalid value", {
-                 ".*OVCompiledModelPropertiesDefaultSupportedTests.CanCompileWithDefaultValueFromPlugin.*"
-=======
         // get_runtime_model method is not supported on NPU
         _skipRegistry.addPatterns("get_runtime_model method is not supported on NPU", {
                 ".*OVClassModelOptionalTestP.CompileModelCreateDefaultExecGraphResult.*",
->>>>>>> 99d7cd4b
         });
 
         return _skipRegistry;
