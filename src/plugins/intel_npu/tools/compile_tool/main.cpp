--- conflicted
+++ resolved
@@ -68,17 +68,10 @@
     "Optional. Specifies model layout for all output layers of the network.";
 
 static constexpr char ioml_message[] =
-<<<<<<< HEAD
     "Optional. Specifies model layout for input and output tensors by name.\n"
     "                                             Example: -ionl \"input:NCHW, output:NHWC\".\n"
     "                                             Notice that quotes are required.\n"
     "                                             Overwrites layout from il and ol options for specified layers.";
-=======
-        "Optional. Specifies model layout for input and output tensors by name.\n"
-        "                                             Example: -ioml \"input:NCHW, output:NHWC\".\n"
-        "                                             Notice that quotes are required.\n"
-        "                                             Overwrites layout from il and ol options for specified layers.";
->>>>>>> 5aefcd9e
 
 static const char shape_message[] =
     " Set shape for model input. For example, \"input1[1,3,224,224],input2[1,4]\" or \"[1,3,224,224]\""
