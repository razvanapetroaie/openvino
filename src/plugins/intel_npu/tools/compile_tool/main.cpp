--- conflicted
+++ resolved
@@ -10,22 +10,13 @@
 #include <fstream>
 #include <iostream>
 #include <map>
+#include <openvino/core/partial_shape.hpp>
+#include <openvino/openvino.hpp>
 #include <string>
 #include <unordered_map>
 #include <vector>
 
-<<<<<<< HEAD
-#include "openvino/core/partial_shape.hpp"
-#include "openvino/openvino.hpp"
-=======
-#include <gflags/gflags.h>
-
-#include <openvino/core/partial_shape.hpp>
-#include <openvino/openvino.hpp>
-
->>>>>>> caa1e6af
 #include "tools_helpers.hpp"
-
 
 static constexpr char help_message[] = "Optional. Print the usage message.";
 
@@ -176,65 +167,6 @@
     return type == ov::element::f32;
 }
 
-<<<<<<< HEAD
-void boundDynamicShape(std::shared_ptr<ov::Model>& model) {
-    for (auto&& item : model->get_parameters()) {
-        auto shape = item->get_partial_shape();
-        if (shape.is_static()) {
-            continue;
-        }
-        auto rank = shape.rank();
-        if (rank.is_dynamic()) {
-            throw std::logic_error("Rank \"" + rank.to_string() + "\" of the shape \"" + shape.to_string() +
-                                   "\" is dynamic which is not supported by NPU");
-        }
-        auto layout = item->get_layout();
-        if (!ov::layout::has_batch(layout)) {
-            item->set_layout(ov::Layout(layout.to_string().insert(1, "N,")));
-            layout = item->get_layout();
-        }
-        if (shape[ov::layout::batch_idx(layout)].is_dynamic()) {
-            std::cout << "WARNING: Shape \"" + shape.to_string() + "\"" +
-                             " has dynamic batch size which is not supported by NPU\n"
-                             "         Setting batch to 1 forcibly"
-                      << std::endl;
-            ov::set_batch(model, 1);
-        }
-        shape = item->get_partial_shape();
-        if (shape.is_dynamic()) {
-            throw std::logic_error("Model's input shape \"" + shape.to_string() + "\"" +
-                                   " is dynamic which is not supported by NPU");
-        }
-    }
-}
-
-void setModelBatch(std::shared_ptr<ov::Model>& model, uint32_t batch = 1) {
-    if (batch == 1) {
-        return;
-    }
-    for (auto&& item : model->get_parameters()) {
-        auto shape = item->get_partial_shape();
-        auto rank = shape.rank();
-        if (rank.is_dynamic()) {
-            throw std::logic_error("Rank \"" + rank.to_string() + "\" of the shape \"" + shape.to_string() +
-                                   "\" is dynamic which is not supported by NPU");
-        }
-        auto layout = item->get_layout();
-        if (!ov::layout::has_batch(layout)) {
-            item->set_layout(ov::Layout(layout.to_string().insert(1, "N,")));
-            layout = item->get_layout();
-        }
-        if (shape[ov::layout::batch_idx(layout)].is_dynamic()) {
-            throw std::logic_error("ERROR: Shape \"" + shape.to_string() + "\"" +
-                                   " has dynamic batch size which is not supported by NPU\n"
-                                   "Cannot apply fixed batch: " +
-                                   std::to_string(batch) +
-                                   ". Please remove the parameter from config: \"override_model_batch_size\"");
-        }
-        ov::set_batch(model, batch);
-    }
-}
-
 void configurePrePostProcessing(std::shared_ptr<ov::Model>& model,
                                 const std::string& ip,
                                 const std::string& op,
@@ -244,11 +176,6 @@
                                 const std::string& iol,
                                 const std::string& iml,
                                 const std::string& oml,
-=======
-void configurePrePostProcessing(std::shared_ptr<ov::Model>& model, const std::string& ip, const std::string& op,
-                                const std::string& iop, const std::string& il, const std::string& ol,
-                                const std::string& iol, const std::string& iml, const std::string& oml,
->>>>>>> caa1e6af
                                 const std::string& ioml) {
     auto preprocessor = ov::preprocess::PrePostProcessor(model);
     const auto inputs = model->inputs();
@@ -497,7 +424,6 @@
 
 using TimeDiff = std::chrono::milliseconds;
 
-
 int main(int argc, char* argv[]) {
     try {
         TimeDiff loadNetworkTimeElapsed{0};
